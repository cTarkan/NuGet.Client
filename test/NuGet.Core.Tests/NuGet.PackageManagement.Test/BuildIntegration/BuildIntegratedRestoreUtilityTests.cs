--- conflicted
+++ resolved
@@ -65,10 +65,7 @@
                     (c) => { },
                     sources,
                     false,
-<<<<<<< HEAD
-=======
                     await DependencyGraphRestoreUtility.GetSolutionRestoreSpec(solutionManager, restoreContext),
->>>>>>> ad025437
                     testLogger,
                     CancellationToken.None);
 
@@ -119,10 +116,7 @@
                     (c) => { },
                     sources,
                     false,
-<<<<<<< HEAD
-=======
                     await DependencyGraphRestoreUtility.GetSolutionRestoreSpec(solutionManager, restoreContext),
->>>>>>> ad025437
                     testLogger,
                     CancellationToken.None);
 
@@ -194,10 +188,7 @@
                     (c) => { },
                     sources,
                     false,
-<<<<<<< HEAD
-=======
                     await DependencyGraphRestoreUtility.GetSolutionRestoreSpec(solutionManager, restoreContext),
->>>>>>> ad025437
                     testLogger,
                     CancellationToken.None);
 
