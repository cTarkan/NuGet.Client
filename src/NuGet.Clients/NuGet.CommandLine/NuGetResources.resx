<?xml version="1.0" encoding="utf-8"?>
<root>
  <!-- 
    Microsoft ResX Schema 
    
    Version 2.0
    
    The primary goals of this format is to allow a simple XML format 
    that is mostly human readable. The generation and parsing of the 
    various data types are done through the TypeConverter classes 
    associated with the data types.
    
    Example:
    
    ... ado.net/XML headers & schema ...
    <resheader name="resmimetype">text/microsoft-resx</resheader>
    <resheader name="version">2.0</resheader>
    <resheader name="reader">System.Resources.ResXResourceReader, System.Windows.Forms, ...</resheader>
    <resheader name="writer">System.Resources.ResXResourceWriter, System.Windows.Forms, ...</resheader>
    <data name="Name1"><value>this is my long string</value><comment>this is a comment</comment></data>
    <data name="Color1" type="System.Drawing.Color, System.Drawing">Blue</data>
    <data name="Bitmap1" mimetype="application/x-microsoft.net.object.binary.base64">
        <value>[base64 mime encoded serialized .NET Framework object]</value>
    </data>
    <data name="Icon1" type="System.Drawing.Icon, System.Drawing" mimetype="application/x-microsoft.net.object.bytearray.base64">
        <value>[base64 mime encoded string representing a byte array form of the .NET Framework object]</value>
        <comment>This is a comment</comment>
    </data>
                
    There are any number of "resheader" rows that contain simple 
    name/value pairs.
    
    Each data row contains a name, and value. The row also contains a 
    type or mimetype. Type corresponds to a .NET class that support 
    text/value conversion through the TypeConverter architecture. 
    Classes that don't support this are serialized and stored with the 
    mimetype set.
    
    The mimetype is used for serialized objects, and tells the 
    ResXResourceReader how to depersist the object. This is currently not 
    extensible. For a given mimetype the value must be set accordingly:
    
    Note - application/x-microsoft.net.object.binary.base64 is the format 
    that the ResXResourceWriter will generate, however the reader can 
    read any of the formats listed below.
    
    mimetype: application/x-microsoft.net.object.binary.base64
    value   : The object must be serialized with 
            : System.Runtime.Serialization.Formatters.Binary.BinaryFormatter
            : and then encoded with base64 encoding.
    
    mimetype: application/x-microsoft.net.object.soap.base64
    value   : The object must be serialized with 
            : System.Runtime.Serialization.Formatters.Soap.SoapFormatter
            : and then encoded with base64 encoding.

    mimetype: application/x-microsoft.net.object.bytearray.base64
    value   : The object must be serialized into a byte array 
            : using a System.ComponentModel.TypeConverter
            : and then encoded with base64 encoding.
    -->
  <xsd:schema id="root" xmlns="" xmlns:xsd="http://www.w3.org/2001/XMLSchema" xmlns:msdata="urn:schemas-microsoft-com:xml-msdata">
    <xsd:import namespace="http://www.w3.org/XML/1998/namespace" />
    <xsd:element name="root" msdata:IsDataSet="true">
      <xsd:complexType>
        <xsd:choice maxOccurs="unbounded">
          <xsd:element name="metadata">
            <xsd:complexType>
              <xsd:sequence>
                <xsd:element name="value" type="xsd:string" minOccurs="0" />
              </xsd:sequence>
              <xsd:attribute name="name" use="required" type="xsd:string" />
              <xsd:attribute name="type" type="xsd:string" />
              <xsd:attribute name="mimetype" type="xsd:string" />
              <xsd:attribute ref="xml:space" />
            </xsd:complexType>
          </xsd:element>
          <xsd:element name="assembly">
            <xsd:complexType>
              <xsd:attribute name="alias" type="xsd:string" />
              <xsd:attribute name="name" type="xsd:string" />
            </xsd:complexType>
          </xsd:element>
          <xsd:element name="data">
            <xsd:complexType>
              <xsd:sequence>
                <xsd:element name="value" type="xsd:string" minOccurs="0" msdata:Ordinal="1" />
                <xsd:element name="comment" type="xsd:string" minOccurs="0" msdata:Ordinal="2" />
              </xsd:sequence>
              <xsd:attribute name="name" type="xsd:string" use="required" msdata:Ordinal="1" />
              <xsd:attribute name="type" type="xsd:string" msdata:Ordinal="3" />
              <xsd:attribute name="mimetype" type="xsd:string" msdata:Ordinal="4" />
              <xsd:attribute ref="xml:space" />
            </xsd:complexType>
          </xsd:element>
          <xsd:element name="resheader">
            <xsd:complexType>
              <xsd:sequence>
                <xsd:element name="value" type="xsd:string" minOccurs="0" msdata:Ordinal="1" />
              </xsd:sequence>
              <xsd:attribute name="name" type="xsd:string" use="required" />
            </xsd:complexType>
          </xsd:element>
        </xsd:choice>
      </xsd:complexType>
    </xsd:element>
  </xsd:schema>
  <resheader name="resmimetype">
    <value>text/microsoft-resx</value>
  </resheader>
  <resheader name="version">
    <value>2.0</value>
  </resheader>
  <resheader name="reader">
    <value>System.Resources.ResXResourceReader, System.Windows.Forms, Version=4.0.0.0, Culture=neutral, PublicKeyToken=b77a5c561934e089</value>
  </resheader>
  <resheader name="writer">
    <value>System.Resources.ResXResourceWriter, System.Windows.Forms, Version=4.0.0.0, Culture=neutral, PublicKeyToken=b77a5c561934e089</value>
  </resheader>
  <data name="InvalidOptionValueError" xml:space="preserve">
    <value>Invalid option value: '{0} {1}'</value>
  </data>
  <data name="ListCommandNoPackages" xml:space="preserve">
    <value>No packages found.</value>
  </data>
  <data name="MissingOptionValueError" xml:space="preserve">
    <value>Missing option value for: '{0}'</value>
  </data>
  <data name="OptionInvalidWithoutSetter" xml:space="preserve">
    <value>[option] on '{0}' is invalid without a setter.</value>
  </data>
  <data name="PackageCommandSpecifyInputFileError" xml:space="preserve">
    <value>Please specify a nuspec or project file to use.</value>
  </data>
  <data name="PackageCommandSuccess" xml:space="preserve">
    <value>Successfully created package '{0}'.</value>
  </data>
  <data name="PushCommandNoSourceError" xml:space="preserve">
    <value>There is no default source, please specify a source.</value>
  </data>
  <data name="ResourcePropertyIncorrectType" xml:space="preserve">
    <value>The property '{0}' on resource type '{1}' is not a type of ResourceManager.</value>
  </data>
  <data name="ResourceTypeDoesNotHaveProperty" xml:space="preserve">
    <value>The resource type '{0}' does not have an accessible static property named '{1}'.</value>
  </data>
  <data name="UnableToConvertTypeError" xml:space="preserve">
    <value>Unable to change from type '{0}' to '{1}'.</value>
  </data>
  <data name="UnknowCommandError" xml:space="preserve">
    <value>Unknown command: '{0}'</value>
  </data>
  <data name="UnknownOptionError" xml:space="preserve">
    <value>Unknown option: '{0}'</value>
  </data>
  <data name="UpdateCommandCheckingForUpdates" xml:space="preserve">
    <value>Checking for updates from {0}.</value>
  </data>
  <data name="UpdateCommandCurrentlyRunningNuGetExe" xml:space="preserve">
    <value>Currently running NuGet.exe {0}.</value>
  </data>
  <data name="UpdateCommandNuGetUpToDate" xml:space="preserve">
    <value>NuGet.exe is up to date.</value>
  </data>
  <data name="UpdateCommandUnableToFindPackage" xml:space="preserve">
    <value>Unable to find '{0}' package.</value>
  </data>
  <data name="UpdateCommandUnableToLocateNuGetExe" xml:space="preserve">
    <value>Invalid NuGet.CommandLine package. Unable to locate NuGet.exe within the package.</value>
  </data>
  <data name="UpdateCommandUpdateSuccessful" xml:space="preserve">
    <value>Update successful.</value>
  </data>
  <data name="UpdateCommandUpdatingNuGet" xml:space="preserve">
    <value>Updating NuGet.exe to {0}.</value>
  </data>
  <data name="InvalidArguments" xml:space="preserve">
    <value>{0}: invalid arguments.</value>
  </data>
  <data name="PackageCommandAddedFile" xml:space="preserve">
    <value>Added file '{0}'.</value>
  </data>
  <data name="PackageCommandAttemptingToBuildPackage" xml:space="preserve">
    <value>Attempting to build package from '{0}'.</value>
  </data>
  <data name="DefaultCommandDescription" xml:space="preserve">
    <value>No description was provided for this command.</value>
  </data>
  <data name="ConsoleConfirmMessage" xml:space="preserve">
    <value>{0} (y/N) </value>
  </data>
  <data name="ConsoleConfirmMessageAccept" xml:space="preserve">
    <value>y</value>
  </data>
  <data name="AmbiguousCommand" xml:space="preserve">
    <value>Ambiguous command '{0}'. Possible values: {1}.</value>
  </data>
  <data name="AmbiguousOption" xml:space="preserve">
    <value>Ambiguous option '{0}'. Possible values: {1}.</value>
  </data>
  <data name="InstallCommandNothingToInstall" xml:space="preserve">
    <value>All packages listed in {0} are already installed.</value>
  </data>
  <data name="SetApiKeyCommandApiKeySaved" xml:space="preserve">
    <value>The API Key '{0}' was saved for {1}.</value>
  </data>
  <data name="BuildingProjectTargetingFramework" xml:space="preserve">
    <value>Building project '{0}' for target framework '{1}'.</value>
  </data>
  <data name="FailedToBuildProject" xml:space="preserve">
    <value>Failed to build '{0}'.</value>
  </data>
  <data name="PackagingFilesFromOutputPath" xml:space="preserve">
    <value>Packing files from '{0}'.</value>
  </data>
  <data name="UnableToExtractAssemblyMetadata" xml:space="preserve">
    <value>Unable to extract metadata from '{0}'.</value>
  </data>
  <data name="UsingPackagesConfigForDependencies" xml:space="preserve">
    <value>Found packages.config. Using packages listed as dependencies</value>
  </data>
  <data name="Warning_FileDoesNotExist" xml:space="preserve">
    <value>'{0}' was included in the project but doesn't exist. Skipping...</value>
  </data>
  <data name="Warning_UnresolvedFilePath" xml:space="preserve">
    <value>'{0}' was included in the project but the path could not be resolved. Skipping...</value>
  </data>
  <data name="Warning_UnspecifiedField" xml:space="preserve">
    <value>{0} was not specified. Using '{1}'.</value>
  </data>
  <data name="DefaultSymbolServer" xml:space="preserve">
    <value>the symbol server</value>
  </data>
  <data name="LiveFeed" xml:space="preserve">
    <value>the NuGet gallery</value>
  </data>
  <data name="PackageCommandAttemptingToBuildSymbolsPackage" xml:space="preserve">
    <value>Attempting to build symbols package for '{0}'.</value>
  </data>
  <data name="UsingNuspecForMetadata" xml:space="preserve">
    <value>Using '{0}' for metadata.</value>
  </data>
  <data name="InvalidSource" xml:space="preserve">
    <value>The specified source '{0}' is invalid. Please provide a valid source.</value>
  </data>
  <data name="SetApiKeyCommandDefaultApiKeysSaved" xml:space="preserve">
    <value>The API Key '{0}' was saved for {1} and {2}.</value>
  </data>
  <data name="UnableToFindBuildOutput" xml:space="preserve">
    <value>Unable to find '{0}'. Make sure the project has been built.</value>
  </data>
  <data name="InvalidFile" xml:space="preserve">
    <value>No packages.config, project or solution file specified. Use the -self switch to update NuGet.exe.</value>
  </data>
  <data name="NoPackagesConfig" xml:space="preserve">
    <value>Unable to update. The project does not contain a packages.config file.</value>
  </data>
  <data name="PackageDoesNotExist" xml:space="preserve">
    <value>Unable to locate '{0} {1}'. Make sure all packages exist in the packages folder before running update.</value>
  </data>
  <data name="UnableToFindPackages" xml:space="preserve">
    <value>Unable to find '{0}'. Make sure they are specified in packages.config.</value>
  </data>
  <data name="UnableToLocatePackagesFolder" xml:space="preserve">
    <value>Unable to locate the packages folder. Verify all the packages are restored before running 'nuget.exe update'.</value>
  </data>
  <data name="UnableToLocateProjectFile" xml:space="preserve">
    <value>Unable to locate project file for '{0}'.</value>
  </data>
  <data name="FoundProjects" xml:space="preserve">
    <value>Found {0} projects with a packages.config file. ({1})</value>
  </data>
  <data name="LookingForInstalledPackages" xml:space="preserve">
    <value>Looking for installed packages in '{0}'.</value>
  </data>
  <data name="ScanningForProjects" xml:space="preserve">
    <value>Scanning for projects...</value>
  </data>
  <data name="UpdatingProject" xml:space="preserve">
    <value>Updating '{0}'...</value>
  </data>
  <data name="FoundProject" xml:space="preserve">
    <value>Found 1 project with a packages.config file. ({0})</value>
  </data>
  <data name="NoProjectsFound" xml:space="preserve">
    <value>No projects found with packages.config.</value>
  </data>
  <data name="UnableToFindSolution" xml:space="preserve">
    <value>Unable to find solution '{0}'.</value>
  </data>
  <data name="CommandLine_Warning" xml:space="preserve">
    <value>WARNING: {0}</value>
  </data>
  <data name="Credentials_Password" xml:space="preserve">
    <value>Password: </value>
  </data>
  <data name="Credentials_UserName" xml:space="preserve">
    <value>UserName: </value>
  </data>
  <data name="Credentials_RequestCredentials" xml:space="preserve">
    <value>Please provide credentials for: {0}</value>
  </data>
  <data name="InstallCommandPackageAlreadyExists" xml:space="preserve">
    <value>Package "{0}" is already installed.</value>
  </data>
  <data name="SourcesCommandNoSources" xml:space="preserve">
    <value>No sources found.</value>
  </data>
  <data name="SourcesCommandRegisteredSources" xml:space="preserve">
    <value>Registered Sources:</value>
  </data>
  <data name="SourcesCommandInvalidSource" xml:space="preserve">
    <value>The source specified is invalid. Please provide a valid source.</value>
  </data>
  <data name="SourcesCommandNameRequired" xml:space="preserve">
    <value>The name specified cannot be empty. Please provide a valid name.</value>
  </data>
  <data name="SourcesCommandSourceAddedSuccessfully" xml:space="preserve">
    <value>Package source with Name: {0} added successfully.</value>
  </data>
  <data name="SourcesCommandSourceRequired" xml:space="preserve">
    <value>The source specified cannot be empty. Please provide a valid source.</value>
  </data>
  <data name="SourcesCommandUniqueName" xml:space="preserve">
    <value>The name specified has already been added to the list of available package sources. Please provide a unique name.</value>
  </data>
  <data name="SourcesCommandUniqueSource" xml:space="preserve">
    <value>The source specified has already been added to the list of available package sources. Please provide a unique source.</value>
  </data>
  <data name="SourcesCommandNoMatchingSourcesFound" xml:space="preserve">
    <value>Unable to find any package source(s) matching name: {0}.</value>
  </data>
  <data name="SourcesCommandSourceRemovedSuccessfully" xml:space="preserve">
    <value>Package source with Name: {0} removed successfully.</value>
  </data>
  <data name="SourcesCommandAllNameIsReserved" xml:space="preserve">
    <value>Package source name 'All' is a reserved name.</value>
  </data>
  <data name="ReservedPackageNameAll" xml:space="preserve">
    <value>All</value>
  </data>
  <data name="PackageCommandNoFilesForLibPackage" xml:space="preserve">
    <value>Failed to build package. Ensure '{0}' includes assembly files. For help on building symbols package, visit {1}.</value>
  </data>
  <data name="PackageCommandNoFilesForSymbolsPackage" xml:space="preserve">
    <value>Failed to build package. Ensure '{0}' includes source and symbol files. For help on building symbols package, visit {1}.</value>
  </data>
  <data name="InstallCommandInvalidPackageReference" xml:space="preserve">
    <value>'{0}' contains invalid package references. </value>
  </data>
  <data name="InstallCommandPackageReferenceInvalidVersion" xml:space="preserve">
    <value>Version string specified for package reference '{0}' is invalid.</value>
  </data>
  <data name="PackageCommandPackageIssueSummary" xml:space="preserve">
    <value>{0} issue(s) found with package '{1}'.</value>
  </data>
  <data name="PackageCommandIssueDescription" xml:space="preserve">
    <value>Description: {0}</value>
  </data>
  <data name="PackageCommandIssueSolution" xml:space="preserve">
    <value>Solution: {0}</value>
  </data>
  <data name="PackageCommandIssueTitle" xml:space="preserve">
    <value>Issue: {0}</value>
  </data>
  <data name="Warning_DefaultSpecValue" xml:space="preserve">
    <value>The value "{0}" for {1} is a sample value and should be removed.</value>
  </data>
  <data name="Warning_DefaultSpecValueSolution" xml:space="preserve">
    <value>Replace with an appropriate value or remove and it and rebuild your package.</value>
  </data>
  <data name="Warning_DefaultSpecValueTitle" xml:space="preserve">
    <value>Remove sample nuspec values.</value>
  </data>
  <data name="Credentials_ProxyCredentials" xml:space="preserve">
    <value>Please provide proxy credentials:</value>
  </data>
  <data name="SourcesCommandDisabled" xml:space="preserve">
    <value>Disabled</value>
  </data>
  <data name="SourcesCommandEnabled" xml:space="preserve">
    <value>Enabled</value>
  </data>
  <data name="SourcesCommandSourceDisabledSuccessfully" xml:space="preserve">
    <value>Package source with Name: {0} disabled successfully.</value>
  </data>
  <data name="SourcesCommandSourceEnabledSuccessfully" xml:space="preserve">
    <value>Package source with Name: {0} enabled successfully.</value>
  </data>
  <data name="Warning_SemanticVersion" xml:space="preserve">
    <value>Version "{0}" does not follow semantic versioning guidelines.</value>
  </data>
  <data name="Warning_SemanticVersionSolution" xml:space="preserve">
    <value>Update your nuspec file or use the AssemblyInformationalVersion assembly attribute to specify a semantic version as described at http://semver.org. </value>
  </data>
  <data name="Warning_SemanticVersionTitle" xml:space="preserve">
    <value>Use semantic versioning</value>
  </data>
  <data name="OfficialPackageSourceName" xml:space="preserve">
    <value>NuGet official package source</value>
  </data>
  <data name="PackageCommandFileFromDependencyIsChanged" xml:space="preserve">
    <value>File from dependency is changed. Adding file '{0}'.</value>
  </data>
  <data name="PackageCommandFileFromDependencyIsNotChanged" xml:space="preserve">
    <value>File from dependency is not changed. File '{0}' is not added.</value>
  </data>
  <data name="SourcesCommandUpdateSuccessful" xml:space="preserve">
    <value>Package source "{0}" was successfully updated.</value>
  </data>
  <data name="SourcesCommandCredentialsRequired" xml:space="preserve">
    <value>Both UserName and Password must be specified.</value>
  </data>
  <data name="InstallCommandPackageRestoreConsentNotFound" xml:space="preserve">
    <value>Package restore is disabled. To enable it, open the Visual Studio Options dialog, click on Package Manager node and check '{0}'. You can also enable package restore by setting the environment variable 'EnableNuGetPackageRestore' to 'true'.</value>
  </data>
  <data name="ConfigCommandKeyNotFound" xml:space="preserve">
    <value>Key '{0}' not found.</value>
  </data>
  <data name="Error" xml:space="preserve">
    <value>Error</value>
  </data>
  <data name="Error_CannotPromptForInput" xml:space="preserve">
    <value>Cannot prompt for input in non-interactive mode.</value>
  </data>
  <data name="Option_VerboseDeprecated" xml:space="preserve">
    <value>Option 'Verbose' has been deprecated. Use 'Verbosity' instead.</value>
  </data>
  <data name="SpecCommandCreatedNuSpec" xml:space="preserve">
    <value>Created '{0}' successfully.</value>
  </data>
  <data name="SpecCommandFileExists" xml:space="preserve">
    <value>'{0}' already exists, use -Force to overwrite it.</value>
  </data>
  <data name="Warning_NoPromptDeprecated" xml:space="preserve">
    <value>Option 'NoPrompt' has been deprecated. Use 'NonInteractive' instead.</value>
  </data>
  <data name="Error_SettingsIsNull" xml:space="preserve">
    <value>Property Settings is null.</value>
  </data>
  <data name="Error_SourceProviderIsNull" xml:space="preserve">
    <value>Property SourceProvider is null.</value>
  </data>
  <data name="PackageCommandInvalidMinClientVersion" xml:space="preserve">
    <value>The value of MinClientVersion argument is not a valid version.</value>
  </data>
  <data name="AddFileToPackage" xml:space="preserve">
    <value>Add file '{0}' to package as '{1}'</value>
  </data>
  <data name="FileNotAddedToPackage" xml:space="preserve">
    <value>File '{0}' is not added because the package already contains file '{1}'</value>
  </data>
  <data name="Error_ProcessingNuspecFile" xml:space="preserve">
    <value>Error occurred when processing file '{0}': {1}</value>
  </data>
  <data name="Warning_DuplicatePropertyKey" xml:space="preserve">
    <value>'{0}' key already exists in Properties collection. Overriding value.</value>
  </data>
  <data name="ListCommand_LicenseUrl" xml:space="preserve">
    <value>License url: {0}</value>
  </data>
  <data name="FileConflictChoiceText" xml:space="preserve">
    <value>[Y] Yes  [A] Yes to All  [N] No  [L] No to All ?</value>
    <comment>Please do not localize the letters inside the [] brackets.</comment>
  </data>
  <data name="Error_MultipleSolutions" xml:space="preserve">
    <value>This folder contains more than one solution file.</value>
  </data>
  <data name="RestoreCommandOptionSolutionDirectoryIsInvalid" xml:space="preserve">
    <value>Option -SolutionDirectory is not valid when restoring packages for a solution.</value>
  </data>
  <data name="RestoreCommandRestoringPackagesForSolution" xml:space="preserve">
    <value>Restoring NuGet packages for solution {0}.</value>
  </data>
  <data name="RestoreCommandRestoringPackagesFromPackagesConfigFile" xml:space="preserve">
    <value>Restoring NuGet packages listed in packages.config file.</value>
  </data>
  <data name="Error_CannotLoadTypeProjectInSolution" xml:space="preserve">
    <value>Cannot load type Microsoft.Build.Construction.ProjectInSolution from Microsoft.Build.dll</value>
  </data>
  <data name="Error_CannotLoadTypeSolutionParser" xml:space="preserve">
    <value>Cannot load type Microsoft.Build.Construction.SolutionParser from Microsoft.Build.dll</value>
  </data>
  <data name="RestoreCommandRestoringPackagesListedInFile" xml:space="preserve">
    <value>Restoring NuGet packages listed in file {0}.</value>
  </data>
  <data name="RestoreCommandCannotDeterminePackagesFolder" xml:space="preserve">
    <value>Cannot determine the packages folder to restore NuGet packages. Please specify either -PackagesDirectory or -SolutionDirectory.</value>
  </data>
  <data name="RestoreCommandFileNotFound" xml:space="preserve">
    <value>Input file does not exist: {0}.</value>
  </data>
  <data name="RestoreCommandProjectNotFound" xml:space="preserve">
    <value>Project file {0} cannot be found.</value>
  </data>
  <data name="RestoreCommandPackageRestoreOptOutMessage" xml:space="preserve">
    <value>Restoring NuGet packages...
To prevent NuGet from downloading packages during build, open the Visual Studio Options dialog, click on the NuGet Package Manager node and uncheck '{0}'.</value>
  </data>
  <data name="ProjectRestoreCommandNoPackagesConfigOrProjectJson" xml:space="preserve">
    <value>Nothing to do. This project does not specify any packages for NuGet to restore.</value>
  </data>
  <data name="SolutionRestoreCommandNoPackagesConfigOrProjectJson" xml:space="preserve">
    <value>Nothing to do. None of the projects in this solution specify any packages for NuGet to restore.</value>
  </data>
  <data name="Error_CannotGetGetAllProjectFileNamesMethod" xml:space="preserve">
    <value>Cannot get the GetAllProjectFileNamesMethod from type  Mono.XBuild.CommandLine.SolutionParser.</value>
  </data>
  <data name="Error_CannotGetXBuildSolutionParser" xml:space="preserve">
    <value>Cannot get type Mono.XBuild.CommandLine.SolutionParser.</value>
  </data>
  <data name="Error_CannotLocateSolutionFile" xml:space="preserve">
    <value>Cannot locate a solution file.</value>
  </data>
  <data name="DeleteCommandDeletedPackage_csy" xml:space="preserve">
    <value>{0} {1} bylo úspěšně odstraněno.</value>
  </data>
  <data name="DeleteCommandDeletedPackage_deu" xml:space="preserve">
    <value>{0} {1} wurde erfolgreich gelöscht.</value>
  </data>
  <data name="DeleteCommandDeletedPackage_esp" xml:space="preserve">
    <value>{0} {1} se ha eliminado correctamente.</value>
  </data>
  <data name="DeleteCommandDeletedPackage_fra" xml:space="preserve">
    <value>{0} {1} a été correctement supprimé.</value>
  </data>
  <data name="DeleteCommandDeletedPackage_ita" xml:space="preserve">
    <value>{0} {1} è stato correttamente cancellato.</value>
  </data>
  <data name="DeleteCommandDeletedPackage_jpn" xml:space="preserve">
    <value>{0} {1} は正常に削除されました。</value>
  </data>
  <data name="DeleteCommandDeletedPackage_kor" xml:space="preserve">
    <value>{0} {1}이(가) 삭제되었습니다.</value>
  </data>
  <data name="DeleteCommandDeletedPackage_plk" xml:space="preserve">
    <value>Pomyślnie usunięto element {0} {1}.</value>
  </data>
  <data name="DeleteCommandDeletedPackage_ptb" xml:space="preserve">
    <value>{0} {1} foi excluído com sucesso.</value>
  </data>
  <data name="DeleteCommandDeletedPackage_rus" xml:space="preserve">
    <value>Удаление {0} {1} выполнено.</value>
  </data>
  <data name="DeleteCommandDeletedPackage_trk" xml:space="preserve">
    <value>{0} {1} başarıyla silindi.</value>
  </data>
  <data name="DeleteCommandDeletedPackage_chs" xml:space="preserve">
    <value>已成功删除 {0} {1}。</value>
  </data>
  <data name="DeleteCommandDeletedPackage_cht" xml:space="preserve">
    <value>{0} {1} 已成功刪除。</value>
  </data>
  <data name="InvalidOptionValueError_csy" xml:space="preserve">
    <value>Neplatná hodnota možnosti: '{0} {1}'</value>
  </data>
  <data name="InvalidOptionValueError_deu" xml:space="preserve">
    <value>Ungültiger Optionswert: "{0} {1}"</value>
  </data>
  <data name="InvalidOptionValueError_esp" xml:space="preserve">
    <value>Valor de opción no válido: '{0} {1}'</value>
  </data>
  <data name="InvalidOptionValueError_fra" xml:space="preserve">
    <value>Valeur de l'option non valide : '{0} {1}'</value>
  </data>
  <data name="InvalidOptionValueError_ita" xml:space="preserve">
    <value>Valore opzione non valido: '{0} {1}'</value>
  </data>
  <data name="InvalidOptionValueError_jpn" xml:space="preserve">
    <value>無効なオプションの値: '{0} {1}'</value>
  </data>
  <data name="InvalidOptionValueError_kor" xml:space="preserve">
    <value>잘못된 옵션 값: '{0} {1}'</value>
  </data>
  <data name="InvalidOptionValueError_plk" xml:space="preserve">
    <value>Nieprawidłowa wartość opcji: „{0} {1}”</value>
  </data>
  <data name="InvalidOptionValueError_ptb" xml:space="preserve">
    <value>Valor de opção inválida: '{0} {1}'</value>
  </data>
  <data name="InvalidOptionValueError_rus" xml:space="preserve">
    <value>Недопустимое значение параметра: '{0} {1}'</value>
  </data>
  <data name="InvalidOptionValueError_trk" xml:space="preserve">
    <value>Geçersiz seçenek değeri: '{0} {1}'</value>
  </data>
  <data name="InvalidOptionValueError_chs" xml:space="preserve">
    <value>无效的选项值:“{0} {1}”</value>
  </data>
  <data name="InvalidOptionValueError_cht" xml:space="preserve">
    <value>無效的選項值: '{0} {1}'</value>
  </data>
  <data name="ListCommandNoPackages_csy" xml:space="preserve">
    <value>Nebyly nalezeny žádné balíčky.</value>
  </data>
  <data name="ListCommandNoPackages_deu" xml:space="preserve">
    <value>Es wurden keine Pakete gefunden.</value>
  </data>
  <data name="ListCommandNoPackages_esp" xml:space="preserve">
    <value>No se han encontrado paquetes.</value>
  </data>
  <data name="ListCommandNoPackages_fra" xml:space="preserve">
    <value>Aucun package trouvé.</value>
  </data>
  <data name="ListCommandNoPackages_ita" xml:space="preserve">
    <value>Nessun pacchetto trovato</value>
  </data>
  <data name="ListCommandNoPackages_jpn" xml:space="preserve">
    <value>パッケージが見つかりませんでした。</value>
  </data>
  <data name="ListCommandNoPackages_kor" xml:space="preserve">
    <value>패키지를 찾을 수 없습니다.</value>
  </data>
  <data name="ListCommandNoPackages_plk" xml:space="preserve">
    <value>Nie znaleziono żadnych pakietów.</value>
  </data>
  <data name="ListCommandNoPackages_ptb" xml:space="preserve">
    <value>Nenhum pacote encontrado.</value>
  </data>
  <data name="ListCommandNoPackages_rus" xml:space="preserve">
    <value>Пакеты не найдены.</value>
  </data>
  <data name="ListCommandNoPackages_trk" xml:space="preserve">
    <value>Hiçbir paket bulunamadı.</value>
  </data>
  <data name="ListCommandNoPackages_chs" xml:space="preserve">
    <value>找不到程序包。</value>
  </data>
  <data name="ListCommandNoPackages_cht" xml:space="preserve">
    <value>找不到封裝。</value>
  </data>
  <data name="MissingOptionValueError_csy" xml:space="preserve">
    <value>Chybějící hodnota možnosti: '{0}'</value>
  </data>
  <data name="MissingOptionValueError_deu" xml:space="preserve">
    <value>Fehlender Optionswert für: "{0}"</value>
  </data>
  <data name="MissingOptionValueError_esp" xml:space="preserve">
    <value>Falta el valor de opción para '{0}'</value>
  </data>
  <data name="MissingOptionValueError_fra" xml:space="preserve">
    <value>Valeur de l'option manquante pour : '{0}'</value>
  </data>
  <data name="MissingOptionValueError_ita" xml:space="preserve">
    <value>Valore opzione mancante per: '{0}'</value>
  </data>
  <data name="MissingOptionValueError_jpn" xml:space="preserve">
    <value>次のオプションの値が見つかりません: '{0}'</value>
  </data>
  <data name="MissingOptionValueError_kor" xml:space="preserve">
    <value>'{0}'에 대한 옵션 값이 없습니다.</value>
  </data>
  <data name="MissingOptionValueError_plk" xml:space="preserve">
    <value>Brak wartości opcji dla: „{0}”</value>
  </data>
  <data name="MissingOptionValueError_ptb" xml:space="preserve">
    <value>Valor da opção ausente para: '{0}'</value>
  </data>
  <data name="MissingOptionValueError_rus" xml:space="preserve">
    <value>Отсутствует значение параметра для: "{0}"</value>
  </data>
  <data name="MissingOptionValueError_trk" xml:space="preserve">
    <value>Bu öğe için seçenek değeri eksik: '{0}'</value>
  </data>
  <data name="MissingOptionValueError_chs" xml:space="preserve">
    <value>缺少以下项的选项值:“{0}”</value>
  </data>
  <data name="MissingOptionValueError_cht" xml:space="preserve">
    <value>缺少下列項目的選項值: '{0}'</value>
  </data>
  <data name="OptionInvalidWithoutSetter_csy" xml:space="preserve">
    <value>[možnost] pro {0} je bez metody Setter neplatná.</value>
  </data>
  <data name="OptionInvalidWithoutSetter_deu" xml:space="preserve">
    <value>[Option] für "{0}" ist ohne einen Setter ungültig.</value>
  </data>
  <data name="OptionInvalidWithoutSetter_esp" xml:space="preserve">
    <value>[option] en '{0}' no es válida si no se ha establecido de ningún modo.</value>
  </data>
  <data name="OptionInvalidWithoutSetter_fra" xml:space="preserve">
    <value>[option] sur '{0}' n'est pas valide sans un setter.</value>
  </data>
  <data name="OptionInvalidWithoutSetter_ita" xml:space="preserve">
    <value>[option] su '{0}' non valido senza setter.</value>
  </data>
  <data name="OptionInvalidWithoutSetter_jpn" xml:space="preserve">
    <value>セッターがない '{0}' の [option] は無効です。</value>
  </data>
  <data name="OptionInvalidWithoutSetter_kor" xml:space="preserve">
    <value>setter가 없으므로 '{0}'의 [옵션]이 잘못되었습니다.</value>
  </data>
  <data name="OptionInvalidWithoutSetter_plk" xml:space="preserve">
    <value>Opcja [opcja] dla „{0}” jest nieprawidłowa bez metody ustawiającej.</value>
  </data>
  <data name="OptionInvalidWithoutSetter_ptb" xml:space="preserve">
    <value>[option] em '{0}' não é válido sem um setter.</value>
  </data>
  <data name="OptionInvalidWithoutSetter_rus" xml:space="preserve">
    <value>[параметр] в "{0}" является недопустимым без метода задания значения.</value>
  </data>
  <data name="OptionInvalidWithoutSetter_trk" xml:space="preserve">
    <value>{0}' üzerindeki [option] ayarlayıcı olmadan geçersizdir.</value>
  </data>
  <data name="OptionInvalidWithoutSetter_chs" xml:space="preserve">
    <value>“{0}”上的 [option] 没有 setter，是无效的。</value>
  </data>
  <data name="OptionInvalidWithoutSetter_cht" xml:space="preserve">
    <value>{0}' 上的 [選項] 因為沒有 Setter 因此無效。</value>
  </data>
  <data name="PackageCommandSpecifyInputFileError_csy" xml:space="preserve">
    <value>Zadejte soubor nuspec nebo soubor projektu, který má být použit.</value>
  </data>
  <data name="PackageCommandSpecifyInputFileError_deu" xml:space="preserve">
    <value>Bitte geben Sie eine zu verwendende nuspec- oder Projektdatei an.</value>
  </data>
  <data name="PackageCommandSpecifyInputFileError_esp" xml:space="preserve">
    <value>Especifique el archivo de proyecto o nuspec que se va a usar.</value>
  </data>
  <data name="PackageCommandSpecifyInputFileError_fra" xml:space="preserve">
    <value>Veuillez spécifier le fichier .nuspec ou projet à utiliser.</value>
  </data>
  <data name="PackageCommandSpecifyInputFileError_ita" xml:space="preserve">
    <value>Specificare il file progetto o nuspec da usare.</value>
  </data>
  <data name="PackageCommandSpecifyInputFileError_jpn" xml:space="preserve">
    <value>使用する nuspec または project ファイルを指定してください。</value>
  </data>
  <data name="PackageCommandSpecifyInputFileError_kor" xml:space="preserve">
    <value>사용할 nuspec 또는 프로젝트 파일을 지정하십시오.</value>
  </data>
  <data name="PackageCommandSpecifyInputFileError_plk" xml:space="preserve">
    <value>Określ plik nuspec lub plik projektu, który ma zostać użyty.</value>
  </data>
  <data name="PackageCommandSpecifyInputFileError_ptb" xml:space="preserve">
    <value>Especifique um arquivo nuspec ou de projeto para usar.</value>
  </data>
  <data name="PackageCommandSpecifyInputFileError_rus" xml:space="preserve">
    <value>Укажите NUSPEC-файл или файл проекта для использования.</value>
  </data>
  <data name="PackageCommandSpecifyInputFileError_trk" xml:space="preserve">
    <value>Lütfen kullanılan nuspec veya proje dosyasını belirtin.</value>
  </data>
  <data name="PackageCommandSpecifyInputFileError_chs" xml:space="preserve">
    <value>请指定要使用的 nuspec 文件或项目文件。</value>
  </data>
  <data name="PackageCommandSpecifyInputFileError_cht" xml:space="preserve">
    <value>請指定 nuspec 或要使用的專案檔。</value>
  </data>
  <data name="PackageCommandSuccess_csy" xml:space="preserve">
    <value>Balíček {0} byl úspěšně vytvořen.</value>
  </data>
  <data name="PackageCommandSuccess_deu" xml:space="preserve">
    <value>Das Paket "{0}" wurde erfolgreich erstellt.</value>
  </data>
  <data name="PackageCommandSuccess_esp" xml:space="preserve">
    <value>Paquete '{0}' creado correctamente.</value>
  </data>
  <data name="PackageCommandSuccess_fra" xml:space="preserve">
    <value>Package '{0}' correctement créé.</value>
  </data>
  <data name="PackageCommandSuccess_ita" xml:space="preserve">
    <value>Creato pacchetto '{0}' correttamente.</value>
  </data>
  <data name="PackageCommandSuccess_jpn" xml:space="preserve">
    <value>パッケージ '{0}' が正常に作成されました。</value>
  </data>
  <data name="PackageCommandSuccess_kor" xml:space="preserve">
    <value>'{0}' 패키지를 만들었습니다.</value>
  </data>
  <data name="PackageCommandSuccess_plk" xml:space="preserve">
    <value>Pomyślnie utworzono pakiet „{0}”.</value>
  </data>
  <data name="PackageCommandSuccess_ptb" xml:space="preserve">
    <value>Pacote '{0}' criado com êxito.</value>
  </data>
  <data name="PackageCommandSuccess_rus" xml:space="preserve">
    <value>Пакет "{0}" успешно создан.</value>
  </data>
  <data name="PackageCommandSuccess_trk" xml:space="preserve">
    <value>{0}' paketi başarıyla oluşturuldu.</value>
  </data>
  <data name="PackageCommandSuccess_chs" xml:space="preserve">
    <value>已成功创建程序包“{0}”。</value>
  </data>
  <data name="PackageCommandSuccess_cht" xml:space="preserve">
    <value>已成功建立封裝 '{0}'。</value>
  </data>
  <data name="PushCommandPushingPackage_csy" xml:space="preserve">
    <value>Probíhá předávání {0} do {1}...</value>
  </data>
  <data name="PushCommandPushingPackage_deu" xml:space="preserve">
    <value>{0} wird mittels Push an {1} übertragen...</value>
  </data>
  <data name="PushCommandPushingPackage_esp" xml:space="preserve">
    <value>Insertando {0} a {1}…</value>
  </data>
  <data name="PushCommandPushingPackage_fra" xml:space="preserve">
    <value>Transmission de {0} à {1}…</value>
  </data>
  <data name="PushCommandPushingPackage_ita" xml:space="preserve">
    <value>Comprimendo {0} di {1}...</value>
  </data>
  <data name="PushCommandPushingPackage_jpn" xml:space="preserve">
    <value>{0} を {1} にプッシュしています...</value>
  </data>
  <data name="PushCommandPushingPackage_kor" xml:space="preserve">
    <value>{0}을(를) {1}에 푸시하는 중...</value>
  </data>
  <data name="PushCommandPushingPackage_plk" xml:space="preserve">
    <value>Trwa wypychanie {0} do {1}...</value>
  </data>
  <data name="PushCommandPushingPackage_ptb" xml:space="preserve">
    <value>Empurrando {0} para {1} ...</value>
  </data>
  <data name="PushCommandPushingPackage_rus" xml:space="preserve">
    <value>Отправка {0} в {1}...</value>
  </data>
  <data name="PushCommandPushingPackage_trk" xml:space="preserve">
    <value>{0} öğesi {1} öğesine iletiliyor...</value>
  </data>
  <data name="PushCommandPushingPackage_chs" xml:space="preserve">
    <value>正在将 {0} 推送到 {1}...</value>
  </data>
  <data name="PushCommandPushingPackage_cht" xml:space="preserve">
    <value>正在將 {0} 推入 {1}...</value>
  </data>
  <data name="PushCommandNoSourceError_csy" xml:space="preserve">
    <value>Není nastaven výchozí zdroj. Zadejte zdroj.</value>
  </data>
  <data name="PushCommandNoSourceError_deu" xml:space="preserve">
    <value>Es ist keine Standardquelle vorhanden. Bitte geben Sie eine Quelle an.</value>
  </data>
  <data name="PushCommandNoSourceError_esp" xml:space="preserve">
    <value>No hay ningún origen predeterminado, especifique un origen.</value>
  </data>
  <data name="PushCommandNoSourceError_fra" xml:space="preserve">
    <value>Absence de source par défaut, veuillez en spécifier une.</value>
  </data>
  <data name="PushCommandNoSourceError_ita" xml:space="preserve">
    <value>Nessuna fonte di default, specificare una fonte.</value>
  </data>
  <data name="PushCommandNoSourceError_jpn" xml:space="preserve">
    <value>既定のソースがありません。ソースを指定してください。</value>
  </data>
  <data name="PushCommandNoSourceError_kor" xml:space="preserve">
    <value>기본 소스가 없습니다. 소스를 지정하십시오.</value>
  </data>
  <data name="PushCommandNoSourceError_plk" xml:space="preserve">
    <value>Brak domyślnego źródła. Określ źródło.</value>
  </data>
  <data name="PushCommandNoSourceError_ptb" xml:space="preserve">
    <value>Não há origem padrão. Especifique uma origem.</value>
  </data>
  <data name="PushCommandNoSourceError_rus" xml:space="preserve">
    <value>Источник по умолчанию отсутствует, укажите источник.</value>
  </data>
  <data name="PushCommandNoSourceError_trk" xml:space="preserve">
    <value>Varsayılan herhangi bir kaynak yok, lütfen bir kaynak belirtin.</value>
  </data>
  <data name="PushCommandNoSourceError_chs" xml:space="preserve">
    <value>没有默认源，请指定源。</value>
  </data>
  <data name="PushCommandNoSourceError_cht" xml:space="preserve">
    <value>沒有預設的來源，請指定來源。</value>
  </data>
  <data name="ResourcePropertyIncorrectType_csy" xml:space="preserve">
    <value>Vlastnost {0} typu prostředku {1} není typu ResourceManager.</value>
  </data>
  <data name="ResourcePropertyIncorrectType_deu" xml:space="preserve">
    <value>Die Eigenschaft "{0}" für den Ressourcentyp "{1}" ist kein Typ von "ResourceManager".</value>
  </data>
  <data name="ResourcePropertyIncorrectType_esp" xml:space="preserve">
    <value>La propiedad '{0}' del tipo de recurso '{1}' no es un tipo de ResourceManager.</value>
  </data>
  <data name="ResourcePropertyIncorrectType_fra" xml:space="preserve">
    <value>La propriété '{0}' du type de ressource '{1}' n'est pas du type ResourceManager.</value>
  </data>
  <data name="ResourcePropertyIncorrectType_ita" xml:space="preserve">
    <value>La proprietà '{0}' sulla risorsa tipo '{1}' non è un tipo in ResourceManager.</value>
  </data>
  <data name="ResourcePropertyIncorrectType_jpn" xml:space="preserve">
    <value>リソースの種類 '{1}' のプロパティ '{0}' が ResourceManager 型ではありません。</value>
  </data>
  <data name="ResourcePropertyIncorrectType_kor" xml:space="preserve">
    <value>리소스 형식 '{1}'의 '{0}' 속성이 ResourceManager 형식이 아닙니다.</value>
  </data>
  <data name="ResourcePropertyIncorrectType_plk" xml:space="preserve">
    <value>Właściwość „{0}” w typie zasobu „{1}” nie jest typu ResourceManager.</value>
  </data>
  <data name="ResourcePropertyIncorrectType_ptb" xml:space="preserve">
    <value>A propriedade '{0}' no tipo de recurso '{1}' não é um tipo de ResourceManager.</value>
  </data>
  <data name="ResourcePropertyIncorrectType_rus" xml:space="preserve">
    <value>Типом свойства "{0}" типа ресурса "{1}" не является ResourceManager.</value>
  </data>
  <data name="ResourcePropertyIncorrectType_trk" xml:space="preserve">
    <value>{1}' kaynak türündeki '{0}' özelliği bir ResourceManager türü değildir.</value>
  </data>
  <data name="ResourcePropertyIncorrectType_chs" xml:space="preserve">
    <value>资源类型“{1}”的属性“{0}”不是 ResourceManager 类型。</value>
  </data>
  <data name="ResourcePropertyIncorrectType_cht" xml:space="preserve">
    <value>資源類型 '{1}' 上的屬性 '{0}' 不是 ResourceManager 類型。</value>
  </data>
  <data name="ResourceTypeDoesNotHaveProperty_csy" xml:space="preserve">
    <value>Typ prostředku {0} neobsahuje přístupnou statickou vlastnost s názvem {1}.</value>
  </data>
  <data name="ResourceTypeDoesNotHaveProperty_deu" xml:space="preserve">
    <value>Der Ressourcentyp "{0}" besitzt keine statische Eigenschaft namens "{1}", auf die zugegriffen werden kann.</value>
  </data>
  <data name="ResourceTypeDoesNotHaveProperty_esp" xml:space="preserve">
    <value>El tipo de recurso '{0}' no tiene una propiedad estática accesible denominada '{1}'.</value>
  </data>
  <data name="ResourceTypeDoesNotHaveProperty_fra" xml:space="preserve">
    <value>Le type de ressource '{0}' ne dispose pas d'une propriété statique accessible nommée '{1}'.</value>
  </data>
  <data name="ResourceTypeDoesNotHaveProperty_ita" xml:space="preserve">
    <value>Il tipo di risorsa '{0}'non ha una proprietà statica accessibile di nome'{1}'.</value>
  </data>
  <data name="ResourceTypeDoesNotHaveProperty_jpn" xml:space="preserve">
    <value>リソースの種類 '{0}' に、'{1}' というアクセスできる静的プロパティがありません。</value>
  </data>
  <data name="ResourceTypeDoesNotHaveProperty_kor" xml:space="preserve">
    <value>리소스 형식 '{0}'에 액세스 가능한 '{1}' 이름의 정적 속성이 없습니다.</value>
  </data>
  <data name="ResourceTypeDoesNotHaveProperty_plk" xml:space="preserve">
    <value>Typ zasobu „{0}” nie ma dostępnej właściwości statycznej o nazwie „{1}”.</value>
  </data>
  <data name="ResourceTypeDoesNotHaveProperty_ptb" xml:space="preserve">
    <value>O tipo de recurso '{0}' não tem uma propriedade estática acessível chamada '{1}'.</value>
  </data>
  <data name="ResourceTypeDoesNotHaveProperty_rus" xml:space="preserve">
    <value>У типа ресурса "{0}" отсутствует доступное статическое свойство с именем "{1}".</value>
  </data>
  <data name="ResourceTypeDoesNotHaveProperty_trk" xml:space="preserve">
    <value>{0}' kaynak türünün erişilebilir '{1}' adlı erişilebilir statik bir özelliği yok.</value>
  </data>
  <data name="ResourceTypeDoesNotHaveProperty_chs" xml:space="preserve">
    <value>资源类型“{0}”没有名为“{1}”的可访问静态属性。</value>
  </data>
  <data name="ResourceTypeDoesNotHaveProperty_cht" xml:space="preserve">
    <value>資源類型 '{0}' 沒有可存取的靜態屬性名為 '{1}'。</value>
  </data>
  <data name="UnableToConvertTypeError_csy" xml:space="preserve">
    <value>Nelze provést změnu z typu {0} na typ {1}.</value>
  </data>
  <data name="UnableToConvertTypeError_deu" xml:space="preserve">
    <value>Der Typ kann nicht aus "{0}" in "{1}" geändert werden.</value>
  </data>
  <data name="UnableToConvertTypeError_esp" xml:space="preserve">
    <value>No se puede cambiar del tipo '{0}' a '{1}'.</value>
  </data>
  <data name="UnableToConvertTypeError_fra" xml:space="preserve">
    <value>Impossible de basculer du type '{0}' au type '{1}'.</value>
  </data>
  <data name="UnableToConvertTypeError_ita" xml:space="preserve">
    <value>Impossibile modificare da '{0}' a '{1}'.</value>
  </data>
  <data name="UnableToConvertTypeError_jpn" xml:space="preserve">
    <value>型 '{0}' から '{1}' に変更できません。</value>
  </data>
  <data name="UnableToConvertTypeError_kor" xml:space="preserve">
    <value>'{0}'에서 '{1}'(으)로 형식을 변경할 수 없습니다.</value>
  </data>
  <data name="UnableToConvertTypeError_plk" xml:space="preserve">
    <value>Nie można zmienić typu „{0}” na „{1}”.</value>
  </data>
  <data name="UnableToConvertTypeError_ptb" xml:space="preserve">
    <value>Não é possível mudar do tipo '{0}' para '{1}'.</value>
  </data>
  <data name="UnableToConvertTypeError_rus" xml:space="preserve">
    <value>Не удалось изменить тип "{0}" на "{1}".</value>
  </data>
  <data name="UnableToConvertTypeError_trk" xml:space="preserve">
    <value>{0}' türünden '{1}' türüne değiştirilemiyor.</value>
  </data>
  <data name="UnableToConvertTypeError_chs" xml:space="preserve">
    <value>无法从类型“{0}”更改为“{1}”。</value>
  </data>
  <data name="UnableToConvertTypeError_cht" xml:space="preserve">
    <value>無法變更類型 '{0}' 為 '{1}'。</value>
  </data>
  <data name="UnknowCommandError_csy" xml:space="preserve">
    <value>Neznámý příkaz: '{0}'</value>
  </data>
  <data name="UnknowCommandError_deu" xml:space="preserve">
    <value>Unbekannter Befehl: "{0}"</value>
  </data>
  <data name="UnknowCommandError_esp" xml:space="preserve">
    <value>Comando desconocido: '{0}'</value>
  </data>
  <data name="UnknowCommandError_fra" xml:space="preserve">
    <value>Commande inconnue : '{0}'</value>
  </data>
  <data name="UnknowCommandError_ita" xml:space="preserve">
    <value>Comando sconosciuto: '{0}'</value>
  </data>
  <data name="UnknowCommandError_jpn" xml:space="preserve">
    <value>不明なコマンド: '{0}'</value>
  </data>
  <data name="UnknowCommandError_kor" xml:space="preserve">
    <value>알 수 없는 명령: '{0}'</value>
  </data>
  <data name="UnknowCommandError_plk" xml:space="preserve">
    <value>Nieznane polecenie: „{0}”</value>
  </data>
  <data name="UnknowCommandError_ptb" xml:space="preserve">
    <value>Comando desconhecido: '{0}'</value>
  </data>
  <data name="UnknowCommandError_rus" xml:space="preserve">
    <value>Неизвестная команда: "{0}"</value>
  </data>
  <data name="UnknowCommandError_trk" xml:space="preserve">
    <value>Bilinmeyen komut: '{0}'</value>
  </data>
  <data name="UnknowCommandError_chs" xml:space="preserve">
    <value>未知命令:“{0}”</value>
  </data>
  <data name="UnknowCommandError_cht" xml:space="preserve">
    <value>不明的命令: '{0}'</value>
  </data>
  <data name="UnknownOptionError_csy" xml:space="preserve">
    <value>Neznámá možnost: '{0}'</value>
  </data>
  <data name="UnknownOptionError_deu" xml:space="preserve">
    <value>Unbekannte Option: "{0}"</value>
  </data>
  <data name="UnknownOptionError_esp" xml:space="preserve">
    <value>Opción desconocida: '{0}'</value>
  </data>
  <data name="UnknownOptionError_fra" xml:space="preserve">
    <value>Option inconnue : '{0}'</value>
  </data>
  <data name="UnknownOptionError_ita" xml:space="preserve">
    <value>Opzione sconosciuta: '{0}'</value>
  </data>
  <data name="UnknownOptionError_jpn" xml:space="preserve">
    <value>不明なオプション: '{0}'</value>
  </data>
  <data name="UnknownOptionError_kor" xml:space="preserve">
    <value>알 수 없는 옵션: '{0}'</value>
  </data>
  <data name="UnknownOptionError_plk" xml:space="preserve">
    <value>Nieznana opcja: „{0}”</value>
  </data>
  <data name="UnknownOptionError_ptb" xml:space="preserve">
    <value>Opção desconhecida: '{0}'</value>
  </data>
  <data name="UnknownOptionError_rus" xml:space="preserve">
    <value>Неизвестный оператор: "{0}"</value>
  </data>
  <data name="UnknownOptionError_trk" xml:space="preserve">
    <value>Bilinmeyen seçenek: '{0}'</value>
  </data>
  <data name="UnknownOptionError_chs" xml:space="preserve">
    <value>未知选项:“{0}”</value>
  </data>
  <data name="UnknownOptionError_cht" xml:space="preserve">
    <value>不明的選項: '{0}'</value>
  </data>
  <data name="UpdateCommandCheckingForUpdates_csy" xml:space="preserve">
    <value>Probíhá kontrola aktualizací z {0}.</value>
  </data>
  <data name="UpdateCommandCheckingForUpdates_deu" xml:space="preserve">
    <value>Es wird auf Updates von {0} überprüft.</value>
  </data>
  <data name="UpdateCommandCheckingForUpdates_esp" xml:space="preserve">
    <value>Comprobando actualizaciones desde {0}.</value>
  </data>
  <data name="UpdateCommandCheckingForUpdates_fra" xml:space="preserve">
    <value>Recherche de mises à jour depuis {0}.</value>
  </data>
  <data name="UpdateCommandCheckingForUpdates_ita" xml:space="preserve">
    <value>Controllando aggiornamenti da {0}.</value>
  </data>
  <data name="UpdateCommandCheckingForUpdates_jpn" xml:space="preserve">
    <value>{0} の更新を確認しています。</value>
  </data>
  <data name="UpdateCommandCheckingForUpdates_kor" xml:space="preserve">
    <value>{0}에서 업데이트를 확인하고 있습니다.</value>
  </data>
  <data name="UpdateCommandCheckingForUpdates_plk" xml:space="preserve">
    <value>Sprawdzanie dostępności aktualizacji z {0}.</value>
  </data>
  <data name="UpdateCommandCheckingForUpdates_ptb" xml:space="preserve">
    <value>Verifique se há atualizações de {0}.</value>
  </data>
  <data name="UpdateCommandCheckingForUpdates_rus" xml:space="preserve">
    <value>Проверка обновлений из "{0}".</value>
  </data>
  <data name="UpdateCommandCheckingForUpdates_trk" xml:space="preserve">
    <value>Güncellemeler {0} konumundan denetleniyor.</value>
  </data>
  <data name="UpdateCommandCheckingForUpdates_chs" xml:space="preserve">
    <value>正在检查来自 {0} 的更新。</value>
  </data>
  <data name="UpdateCommandCheckingForUpdates_cht" xml:space="preserve">
    <value>正在檢查來自 {0} 的更新。</value>
  </data>
  <data name="UpdateCommandCurrentlyRunningNuGetExe_csy" xml:space="preserve">
    <value>Aktuálně je spuštěn soubor NuGet.exe {0}.</value>
  </data>
  <data name="UpdateCommandCurrentlyRunningNuGetExe_deu" xml:space="preserve">
    <value>"NuGet.exe" {0} wird zurzeit ausgeführt.</value>
  </data>
  <data name="UpdateCommandCurrentlyRunningNuGetExe_esp" xml:space="preserve">
    <value>Se está ejecutando NuGet.exe {0}.</value>
  </data>
  <data name="UpdateCommandCurrentlyRunningNuGetExe_fra" xml:space="preserve">
    <value>NuGet.exe {0} en cours d'exécution.</value>
  </data>
  <data name="UpdateCommandCurrentlyRunningNuGetExe_ita" xml:space="preserve">
    <value> NuGet.exe {0} avviato.</value>
  </data>
  <data name="UpdateCommandCurrentlyRunningNuGetExe_jpn" xml:space="preserve">
    <value>NuGet.exe {0} は実行中です。</value>
  </data>
  <data name="UpdateCommandCurrentlyRunningNuGetExe_kor" xml:space="preserve">
    <value>현재 NuGet.exe {0}을(를) 실행하고 있습니다.</value>
  </data>
  <data name="UpdateCommandCurrentlyRunningNuGetExe_plk" xml:space="preserve">
    <value>Plik NuGet.exe {0} jest obecnie uruchomiony.</value>
  </data>
  <data name="UpdateCommandCurrentlyRunningNuGetExe_ptb" xml:space="preserve">
    <value>Atualmente executando NuGet.exe {0}.</value>
  </data>
  <data name="UpdateCommandCurrentlyRunningNuGetExe_rus" xml:space="preserve">
    <value>Сейчас запущен NuGet.exe {0}.</value>
  </data>
  <data name="UpdateCommandCurrentlyRunningNuGetExe_trk" xml:space="preserve">
    <value>NuGet.exe {0} şu anda çalıştırılıyor.</value>
  </data>
  <data name="UpdateCommandCurrentlyRunningNuGetExe_chs" xml:space="preserve">
    <value>当前正在运行 NuGet.exe {0}。</value>
  </data>
  <data name="UpdateCommandCurrentlyRunningNuGetExe_cht" xml:space="preserve">
    <value>目前正在執行 NuGet.exe {0}。</value>
  </data>
  <data name="UpdateCommandNuGetUpToDate_csy" xml:space="preserve">
    <value>NuGet.exe je aktuální.</value>
  </data>
  <data name="UpdateCommandNuGetUpToDate_deu" xml:space="preserve">
    <value>"NuGet.exe" ist aktuell.</value>
  </data>
  <data name="UpdateCommandNuGetUpToDate_esp" xml:space="preserve">
    <value>NuGet.exe está actualizado.</value>
  </data>
  <data name="UpdateCommandNuGetUpToDate_fra" xml:space="preserve">
    <value>NuGet.exe est à jour.</value>
  </data>
  <data name="UpdateCommandNuGetUpToDate_ita" xml:space="preserve">
    <value>NuGet.exe è aggiornato.</value>
  </data>
  <data name="UpdateCommandNuGetUpToDate_jpn" xml:space="preserve">
    <value>NuGet.exe は最新です。</value>
  </data>
  <data name="UpdateCommandNuGetUpToDate_kor" xml:space="preserve">
    <value>NuGet.exe가 최신 버전입니다.</value>
  </data>
  <data name="UpdateCommandNuGetUpToDate_plk" xml:space="preserve">
    <value>Plik NuGet.exe jest aktualny.</value>
  </data>
  <data name="UpdateCommandNuGetUpToDate_ptb" xml:space="preserve">
    <value>O NuGet.exe está atualizado.</value>
  </data>
  <data name="UpdateCommandNuGetUpToDate_rus" xml:space="preserve">
    <value>Обновление NuGet.exe не требуется.</value>
  </data>
  <data name="UpdateCommandNuGetUpToDate_trk" xml:space="preserve">
    <value>NuGet.exe güncel.</value>
  </data>
  <data name="UpdateCommandNuGetUpToDate_chs" xml:space="preserve">
    <value>NuGet.exe 是最新的。</value>
  </data>
  <data name="UpdateCommandNuGetUpToDate_cht" xml:space="preserve">
    <value>NuGet.exe 是最新的。</value>
  </data>
  <data name="UpdateCommandUnableToFindPackage_csy" xml:space="preserve">
    <value>Balíček {0} nebyl nalezen.</value>
  </data>
  <data name="UpdateCommandUnableToFindPackage_deu" xml:space="preserve">
    <value>Das Paket "{0}" wurde nicht gefunden.</value>
  </data>
  <data name="UpdateCommandUnableToFindPackage_esp" xml:space="preserve">
    <value>No se puede encontrar el paquete '{0}'.</value>
  </data>
  <data name="UpdateCommandUnableToFindPackage_fra" xml:space="preserve">
    <value>Impossible de trouver le package '{0}'.</value>
  </data>
  <data name="UpdateCommandUnableToFindPackage_ita" xml:space="preserve">
    <value>Impossibile trovare pacchetto '{0}'.</value>
  </data>
  <data name="UpdateCommandUnableToFindPackage_jpn" xml:space="preserve">
    <value>'{0}' パッケージが見つかりません。</value>
  </data>
  <data name="UpdateCommandUnableToFindPackage_kor" xml:space="preserve">
    <value>'{0}' 패키지를 찾을 수 없습니다.</value>
  </data>
  <data name="UpdateCommandUnableToFindPackage_plk" xml:space="preserve">
    <value>Nie można odnaleźć pakietu „{0}”.</value>
  </data>
  <data name="UpdateCommandUnableToFindPackage_ptb" xml:space="preserve">
    <value>Não foi possível encontrar o pacote '{0}'.</value>
  </data>
  <data name="UpdateCommandUnableToFindPackage_rus" xml:space="preserve">
    <value>Не удалось найти пакет "{0}".</value>
  </data>
  <data name="UpdateCommandUnableToFindPackage_trk" xml:space="preserve">
    <value>{0}' paketi bulunamıyor.</value>
  </data>
  <data name="UpdateCommandUnableToFindPackage_chs" xml:space="preserve">
    <value>找不到“{0}”程序包。</value>
  </data>
  <data name="UpdateCommandUnableToFindPackage_cht" xml:space="preserve">
    <value>找不到 '{0}' 封裝。</value>
  </data>
  <data name="UpdateCommandUnableToLocateNuGetExe_csy" xml:space="preserve">
    <value>Neplatný balíček NuGet.CommandLine. V tomto balíčku nebyl nalezen soubor NuGet.exe.</value>
  </data>
  <data name="UpdateCommandUnableToLocateNuGetExe_deu" xml:space="preserve">
    <value>Ungültiges NuGet.CommandLine-Paket. "NuGet.exe" wurde im Paket nicht gefunden.</value>
  </data>
  <data name="UpdateCommandUnableToLocateNuGetExe_esp" xml:space="preserve">
    <value>Paquete NuGet.CommandLine no válido. No se puede ubicar NuGet.exe en el paquete.</value>
  </data>
  <data name="UpdateCommandUnableToLocateNuGetExe_fra" xml:space="preserve">
    <value>Package NuGet.CommandLine non valide. Impossible de trouver NuGet.exe dans le package.</value>
  </data>
  <data name="UpdateCommandUnableToLocateNuGetExe_ita" xml:space="preserve">
    <value>Pacchetto NuGet.CommandLine invalido. Impossibile localizzare NuGet.exe all'interno del pacchetto.</value>
  </data>
  <data name="UpdateCommandUnableToLocateNuGetExe_jpn" xml:space="preserve">
    <value>NuGet.CommandLine パッケージが無効です。パッケージ内に NuGet.exe が見つかりません。</value>
  </data>
  <data name="UpdateCommandUnableToLocateNuGetExe_kor" xml:space="preserve">
    <value>잘못된 NuGet.CommandLine 패키지입니다. 패키지에서 NuGet.exe를 찾을 수 없습니다.</value>
  </data>
  <data name="UpdateCommandUnableToLocateNuGetExe_plk" xml:space="preserve">
    <value>Nieprawidłowy pakiet NuGet.CommandLine. Nie można odnaleźć pliku NuGet.exe wewnątrz pakietu.</value>
  </data>
  <data name="UpdateCommandUnableToLocateNuGetExe_ptb" xml:space="preserve">
    <value>Pacote NuGet.CommandLine inválido. Não foi possível localizar NuGet.exe dentro do pacote.</value>
  </data>
  <data name="UpdateCommandUnableToLocateNuGetExe_rus" xml:space="preserve">
    <value>Недопустимый пакет NuGet.CommandLine. В пакете не удалось найти NuGet.exe.</value>
  </data>
  <data name="UpdateCommandUnableToLocateNuGetExe_trk" xml:space="preserve">
    <value>Geçersiz NuGet.CommandLine paketi. Paket içindeki NuGet.exe bulunamıyor.</value>
  </data>
  <data name="UpdateCommandUnableToLocateNuGetExe_chs" xml:space="preserve">
    <value>NuGet.CommandLine 程序包无效。在该程序包中找不到 NuGet.exe。</value>
  </data>
  <data name="UpdateCommandUnableToLocateNuGetExe_cht" xml:space="preserve">
    <value>無效的 NuGet.CommandLine 封裝。在封裝中找不到 NuGet.exe。</value>
  </data>
  <data name="UpdateCommandUpdateSuccessful_csy" xml:space="preserve">
    <value>Aktualizace proběhla úspěšně.</value>
  </data>
  <data name="UpdateCommandUpdateSuccessful_deu" xml:space="preserve">
    <value>Das Update war erfolgreich.</value>
  </data>
  <data name="UpdateCommandUpdateSuccessful_esp" xml:space="preserve">
    <value>Actualización correcta.</value>
  </data>
  <data name="UpdateCommandUpdateSuccessful_fra" xml:space="preserve">
    <value>Mise à jour réussie.</value>
  </data>
  <data name="UpdateCommandUpdateSuccessful_ita" xml:space="preserve">
    <value>Aggiornamento riuscito</value>
  </data>
  <data name="UpdateCommandUpdateSuccessful_jpn" xml:space="preserve">
    <value>正常に更新されました。</value>
  </data>
  <data name="UpdateCommandUpdateSuccessful_kor" xml:space="preserve">
    <value>업데이트했습니다.</value>
  </data>
  <data name="UpdateCommandUpdateSuccessful_plk" xml:space="preserve">
    <value>Aktualizacja powiodła się.</value>
  </data>
  <data name="UpdateCommandUpdateSuccessful_ptb" xml:space="preserve">
    <value>Atualização bem-sucedida.</value>
  </data>
  <data name="UpdateCommandUpdateSuccessful_rus" xml:space="preserve">
    <value>Обновление выполнено.</value>
  </data>
  <data name="UpdateCommandUpdateSuccessful_trk" xml:space="preserve">
    <value>Güncelleme başarılı.</value>
  </data>
  <data name="UpdateCommandUpdateSuccessful_chs" xml:space="preserve">
    <value>更新成功。</value>
  </data>
  <data name="UpdateCommandUpdateSuccessful_cht" xml:space="preserve">
    <value>成功更新。</value>
  </data>
  <data name="UpdateCommandUpdatingNuGet_csy" xml:space="preserve">
    <value>Probíhá aktualizace souboru NuGet.exe na {0}.</value>
  </data>
  <data name="UpdateCommandUpdatingNuGet_deu" xml:space="preserve">
    <value>"NuGet.exe" wird auf {0} aktualisiert.</value>
  </data>
  <data name="UpdateCommandUpdatingNuGet_esp" xml:space="preserve">
    <value>Actualizando NuGet.exe a {0}.</value>
  </data>
  <data name="UpdateCommandUpdatingNuGet_fra" xml:space="preserve">
    <value>Mise à jour de NuGet.exe vers {0}.</value>
  </data>
  <data name="UpdateCommandUpdatingNuGet_ita" xml:space="preserve">
    <value>Aggiornando NuGet.exe a {0}.</value>
  </data>
  <data name="UpdateCommandUpdatingNuGet_jpn" xml:space="preserve">
    <value>NuGet.exe を {0} に更新しています。</value>
  </data>
  <data name="UpdateCommandUpdatingNuGet_kor" xml:space="preserve">
    <value>NuGet.exe를 {0}(으)로 업데이트하고 있습니다.</value>
  </data>
  <data name="UpdateCommandUpdatingNuGet_plk" xml:space="preserve">
    <value>Aktualizowanie pliku NuGet.exe do {0}.</value>
  </data>
  <data name="UpdateCommandUpdatingNuGet_ptb" xml:space="preserve">
    <value>Atualizando NuGet.exe para {0}.</value>
  </data>
  <data name="UpdateCommandUpdatingNuGet_rus" xml:space="preserve">
    <value>Обновление NuGet.exe в {0}.</value>
  </data>
  <data name="UpdateCommandUpdatingNuGet_trk" xml:space="preserve">
    <value>NuGet.exe {0} olarak güncelleniyor.</value>
  </data>
  <data name="UpdateCommandUpdatingNuGet_chs" xml:space="preserve">
    <value>正在将 NuGet.exe 更新到 {0}。</value>
  </data>
  <data name="UpdateCommandUpdatingNuGet_cht" xml:space="preserve">
    <value>正在更新 NuGet.exe 為 {0}。</value>
  </data>
  <data name="InvalidArguments_csy" xml:space="preserve">
    <value>{0}: neplatné argumenty</value>
  </data>
  <data name="InvalidArguments_deu" xml:space="preserve">
    <value>{0}: ungültige Argumente.</value>
  </data>
  <data name="InvalidArguments_esp" xml:space="preserve">
    <value>{0}: argumentos no válidos.</value>
  </data>
  <data name="InvalidArguments_fra" xml:space="preserve">
    <value>{0} : arguments non valides.</value>
  </data>
  <data name="InvalidArguments_ita" xml:space="preserve">
    <value>{0}: argomenti non validi.</value>
  </data>
  <data name="InvalidArguments_jpn" xml:space="preserve">
    <value>{0}: 引数が無効です。</value>
  </data>
  <data name="InvalidArguments_kor" xml:space="preserve">
    <value>{0}: 잘못된 인수입니다.</value>
  </data>
  <data name="InvalidArguments_plk" xml:space="preserve">
    <value>{0}: nieprawidłowe argumenty.</value>
  </data>
  <data name="InvalidArguments_ptb" xml:space="preserve">
    <value>{0}: argumentos inválidos.</value>
  </data>
  <data name="InvalidArguments_rus" xml:space="preserve">
    <value>{0}: недопустимые аргументы.</value>
  </data>
  <data name="InvalidArguments_trk" xml:space="preserve">
    <value>{0}: geçersiz bağımsız değişken.</value>
  </data>
  <data name="InvalidArguments_chs" xml:space="preserve">
    <value>{0}: 参数无效。</value>
  </data>
  <data name="InvalidArguments_cht" xml:space="preserve">
    <value>{0}: 無效的引數。</value>
  </data>
  <data name="PackageCommandAddedFile_csy" xml:space="preserve">
    <value>Byl přidán soubor {0}.</value>
  </data>
  <data name="PackageCommandAddedFile_deu" xml:space="preserve">
    <value>Die Datei "{0}" wurde hinzugefügt.</value>
  </data>
  <data name="PackageCommandAddedFile_esp" xml:space="preserve">
    <value>Se ha agregado el archivo '{0}'.</value>
  </data>
  <data name="PackageCommandAddedFile_fra" xml:space="preserve">
    <value>Fichier ajouté '{0}'.</value>
  </data>
  <data name="PackageCommandAddedFile_ita" xml:space="preserve">
    <value>Aggiungere file '{0}'.</value>
  </data>
  <data name="PackageCommandAddedFile_jpn" xml:space="preserve">
    <value>ファイル '{0}' が追加されました。</value>
  </data>
  <data name="PackageCommandAddedFile_kor" xml:space="preserve">
    <value>'{0}' 파일을 추가했습니다.</value>
  </data>
  <data name="PackageCommandAddedFile_plk" xml:space="preserve">
    <value>Dodano plik „{0}”.</value>
  </data>
  <data name="PackageCommandAddedFile_ptb" xml:space="preserve">
    <value>Arquivo adicionado '{0}'.</value>
  </data>
  <data name="PackageCommandAddedFile_rus" xml:space="preserve">
    <value>Добавлен файл "{0}".</value>
  </data>
  <data name="PackageCommandAddedFile_trk" xml:space="preserve">
    <value>{0}' dosyası eklendi.</value>
  </data>
  <data name="PackageCommandAddedFile_chs" xml:space="preserve">
    <value>已添加文件“{0}”。</value>
  </data>
  <data name="PackageCommandAddedFile_cht" xml:space="preserve">
    <value>已新增檔案 '{0}'。</value>
  </data>
  <data name="PackageCommandAttemptingToBuildPackage_csy" xml:space="preserve">
    <value>Probíhá pokus o sestavení balíčku z {0}.</value>
  </data>
  <data name="PackageCommandAttemptingToBuildPackage_deu" xml:space="preserve">
    <value>Es wird versucht, das Paket aus "{0}" zu erstellen.</value>
  </data>
  <data name="PackageCommandAttemptingToBuildPackage_esp" xml:space="preserve">
    <value>Intentando compilar el paquete desde '{0}'. </value>
  </data>
  <data name="PackageCommandAttemptingToBuildPackage_fra" xml:space="preserve">
    <value>Tentative de création du package depuis '{0}'.</value>
  </data>
  <data name="PackageCommandAttemptingToBuildPackage_ita" xml:space="preserve">
    <value>Componendo pacchetto da'{0}'.</value>
  </data>
  <data name="PackageCommandAttemptingToBuildPackage_jpn" xml:space="preserve">
    <value>'{0}' からパッケージをビルドしています。</value>
  </data>
  <data name="PackageCommandAttemptingToBuildPackage_kor" xml:space="preserve">
    <value>'{0}'에서 패키지를 빌드하고 있습니다.</value>
  </data>
  <data name="PackageCommandAttemptingToBuildPackage_plk" xml:space="preserve">
    <value>Próba skompilowania pakietu z „{0}”.</value>
  </data>
  <data name="PackageCommandAttemptingToBuildPackage_ptb" xml:space="preserve">
    <value>Tentando construir o pacote de '{0}'.</value>
  </data>
  <data name="PackageCommandAttemptingToBuildPackage_rus" xml:space="preserve">
    <value>Попытка выполнить сборку пакета из "{0}".</value>
  </data>
  <data name="PackageCommandAttemptingToBuildPackage_trk" xml:space="preserve">
    <value>Paket '{0}' konumundan oluşturulmaya çalışılıyor. </value>
  </data>
  <data name="PackageCommandAttemptingToBuildPackage_chs" xml:space="preserve">
    <value>正在尝试从“{0}”生成程序包。</value>
  </data>
  <data name="PackageCommandAttemptingToBuildPackage_cht" xml:space="preserve">
    <value>正在嘗試從 '{0}' 建置封裝。</value>
  </data>
  <data name="DefaultCommandDescription_csy" xml:space="preserve">
    <value>Pro tento příkaz nebyl zadán žádný popis.</value>
  </data>
  <data name="DefaultCommandDescription_deu" xml:space="preserve">
    <value>Für diesen Befehl wurde keine Beschreibung bereitgestellt.</value>
  </data>
  <data name="DefaultCommandDescription_esp" xml:space="preserve">
    <value>No se ha proporcionado ninguna descripción para este comando.</value>
  </data>
  <data name="DefaultCommandDescription_fra" xml:space="preserve">
    <value>Aucune description n'a été fournie pour cette commande.</value>
  </data>
  <data name="DefaultCommandDescription_ita" xml:space="preserve">
    <value>Non è stata fornita alcuna descrizione per questo comando.</value>
  </data>
  <data name="DefaultCommandDescription_jpn" xml:space="preserve">
    <value>このコマンドに説明は指定されていません。</value>
  </data>
  <data name="DefaultCommandDescription_kor" xml:space="preserve">
    <value>이 명령에 대한 설명이 제공되지 않았습니다.</value>
  </data>
  <data name="DefaultCommandDescription_plk" xml:space="preserve">
    <value>Nie podano opisu dla tego polecenia.</value>
  </data>
  <data name="DefaultCommandDescription_ptb" xml:space="preserve">
    <value>Nenhuma descrição foi fornecida para este comando.</value>
  </data>
  <data name="DefaultCommandDescription_rus" xml:space="preserve">
    <value>Описание для этой команды отсутствует.</value>
  </data>
  <data name="DefaultCommandDescription_trk" xml:space="preserve">
    <value>Bu komut için açıklama belirtilmedi.</value>
  </data>
  <data name="DefaultCommandDescription_chs" xml:space="preserve">
    <value>未提供此命令的说明。</value>
  </data>
  <data name="DefaultCommandDescription_cht" xml:space="preserve">
    <value>並未提供此命令的描述。</value>
  </data>
  <data name="ConsoleConfirmMessage_csy" xml:space="preserve">
    <value>{0} (A/N): </value>
  </data>
  <data name="ConsoleConfirmMessage_deu" xml:space="preserve">
    <value>{0} (j/N) </value>
  </data>
  <data name="ConsoleConfirmMessage_esp" xml:space="preserve">
    <value>{0} (Sí/No) </value>
  </data>
  <data name="ConsoleConfirmMessage_fra" xml:space="preserve">
    <value>{0} (o/N) </value>
  </data>
  <data name="ConsoleConfirmMessage_ita" xml:space="preserve">
    <value>{0} (y/N) </value>
  </data>
  <data name="ConsoleConfirmMessage_jpn" xml:space="preserve">
    <value>{0} (y/N) </value>
  </data>
  <data name="ConsoleConfirmMessage_kor" xml:space="preserve">
    <value>{0}(y/N) </value>
  </data>
  <data name="ConsoleConfirmMessage_plk" xml:space="preserve">
    <value>{0} (t/N) </value>
  </data>
  <data name="ConsoleConfirmMessage_ptb" xml:space="preserve">
    <value>{0} (y / N)</value>
  </data>
  <data name="ConsoleConfirmMessage_rus" xml:space="preserve">
    <value>{0} (д/н) </value>
  </data>
  <data name="ConsoleConfirmMessage_trk" xml:space="preserve">
    <value>{0} (e/H) </value>
  </data>
  <data name="ConsoleConfirmMessage_chs" xml:space="preserve">
    <value>{0} (y/N) </value>
  </data>
  <data name="ConsoleConfirmMessage_cht" xml:space="preserve">
    <value>{0} (是/否) </value>
  </data>
  <data name="ConsoleConfirmMessageAccept_csy" xml:space="preserve">
    <value>A</value>
  </data>
  <data name="ConsoleConfirmMessageAccept_deu" xml:space="preserve">
    <value>j</value>
  </data>
  <data name="ConsoleConfirmMessageAccept_esp" xml:space="preserve">
    <value>sí</value>
  </data>
  <data name="ConsoleConfirmMessageAccept_fra" xml:space="preserve">
    <value>o</value>
  </data>
  <data name="ConsoleConfirmMessageAccept_ita" xml:space="preserve">
    <value>y</value>
  </data>
  <data name="ConsoleConfirmMessageAccept_jpn" xml:space="preserve">
    <value>y</value>
  </data>
  <data name="ConsoleConfirmMessageAccept_kor" xml:space="preserve">
    <value>y</value>
  </data>
  <data name="ConsoleConfirmMessageAccept_plk" xml:space="preserve">
    <value>t</value>
  </data>
  <data name="ConsoleConfirmMessageAccept_ptb" xml:space="preserve">
    <value>y</value>
  </data>
  <data name="ConsoleConfirmMessageAccept_rus" xml:space="preserve">
    <value>д</value>
  </data>
  <data name="ConsoleConfirmMessageAccept_trk" xml:space="preserve">
    <value>e</value>
  </data>
  <data name="ConsoleConfirmMessageAccept_chs" xml:space="preserve">
    <value>y</value>
  </data>
  <data name="ConsoleConfirmMessageAccept_cht" xml:space="preserve">
    <value>是</value>
  </data>
  <data name="DeleteCommandCanceled_csy" xml:space="preserve">
    <value>Odstranit zrušené</value>
  </data>
  <data name="DeleteCommandCanceled_deu" xml:space="preserve">
    <value>Der Löschvorgang wurde abgebrochen.</value>
  </data>
  <data name="DeleteCommandCanceled_esp" xml:space="preserve">
    <value>Eliminación cancelada</value>
  </data>
  <data name="DeleteCommandCanceled_fra" xml:space="preserve">
    <value>Suppression annulée</value>
  </data>
  <data name="DeleteCommandCanceled_ita" xml:space="preserve">
    <value>cancellazione teminata</value>
  </data>
  <data name="DeleteCommandCanceled_jpn" xml:space="preserve">
    <value>削除は取り消されました</value>
  </data>
  <data name="DeleteCommandCanceled_kor" xml:space="preserve">
    <value>삭제가 취소됨</value>
  </data>
  <data name="DeleteCommandCanceled_plk" xml:space="preserve">
    <value>Usuwanie anulowane</value>
  </data>
  <data name="DeleteCommandCanceled_ptb" xml:space="preserve">
    <value>Excluir cancelado</value>
  </data>
  <data name="DeleteCommandCanceled_rus" xml:space="preserve">
    <value>Удаление отменено</value>
  </data>
  <data name="DeleteCommandCanceled_trk" xml:space="preserve">
    <value>Silme iptal edildi</value>
  </data>
  <data name="DeleteCommandCanceled_chs" xml:space="preserve">
    <value>已取消删除</value>
  </data>
  <data name="DeleteCommandCanceled_cht" xml:space="preserve">
    <value>已取消刪除</value>
  </data>
  <data name="DeleteCommandConfirm_csy" xml:space="preserve">
    <value>{0} {1} bude odstraněno z {2}. Chcete pokračovat?</value>
  </data>
  <data name="DeleteCommandConfirm_deu" xml:space="preserve">
    <value>{0} {1} wird aus "{2}" gelöscht. Möchten Sie den Vorgang fortsetzen?</value>
  </data>
  <data name="DeleteCommandConfirm_esp" xml:space="preserve">
    <value>{0} {1} se eliminará de {2}. ¿Desea continuar?</value>
  </data>
  <data name="DeleteCommandConfirm_fra" xml:space="preserve">
    <value>{0} {1} sera supprimé de {2}. Souhaitez-vous continuer ?</value>
  </data>
  <data name="DeleteCommandConfirm_ita" xml:space="preserve">
    <value>{0} {1} sarà cancellato da {2}. Vuoi continuare?</value>
  </data>
  <data name="DeleteCommandConfirm_jpn" xml:space="preserve">
    <value>{0} {1} は {2} から削除されます。続行しますか?</value>
  </data>
  <data name="DeleteCommandConfirm_kor" xml:space="preserve">
    <value>{0} {1}이(가) {2}에서 삭제됩니다. 계속하시겠습니까?</value>
  </data>
  <data name="DeleteCommandConfirm_plk" xml:space="preserve">
    <value>Element {0} {1} zostanie usunięty z {2}. Czy chcesz kontynuować?</value>
  </data>
  <data name="DeleteCommandConfirm_ptb" xml:space="preserve">
    <value>{0} {1} será excluído do {2}. Deseja continuar?</value>
  </data>
  <data name="DeleteCommandConfirm_rus" xml:space="preserve">
    <value>Будет выполнено удаление {0} {1} из {2}. Продолжить?</value>
  </data>
  <data name="DeleteCommandConfirm_trk" xml:space="preserve">
    <value>{0} {1} öğeleri {2} konumundan silinecek. Devam etmek istiyor musunuz?</value>
  </data>
  <data name="DeleteCommandConfirm_chs" xml:space="preserve">
    <value>将从 {2} 中删除 {0} {1}。是否要继续?</value>
  </data>
  <data name="DeleteCommandConfirm_cht" xml:space="preserve">
    <value>{0} {1} 會從 {2} 刪除。您要繼續嗎?</value>
  </data>
  <data name="AmbiguousCommand_csy" xml:space="preserve">
    <value>Nejednoznačný příkaz {0}. Možné hodnoty: {1}.</value>
  </data>
  <data name="AmbiguousCommand_deu" xml:space="preserve">
    <value>Mehrdeutiger Befehl "{0}". Mögliche Werte: {1}.</value>
  </data>
  <data name="AmbiguousCommand_esp" xml:space="preserve">
    <value>Comando ambiguo '{0}'. Valores posibles: {1}.</value>
  </data>
  <data name="AmbiguousCommand_fra" xml:space="preserve">
    <value>Commande ambiguë '{0}'. Valeurs possibles : {1}.</value>
  </data>
  <data name="AmbiguousCommand_ita" xml:space="preserve">
    <value>Comando ambiguo '{0}'. Possibili valori: {1}.</value>
  </data>
  <data name="AmbiguousCommand_jpn" xml:space="preserve">
    <value>あいまいなコマンド '{0}'。指定可能な値: {1}.</value>
  </data>
  <data name="AmbiguousCommand_kor" xml:space="preserve">
    <value>모호한 '{0}' 명령입니다. 사용 가능한 값: {1}.</value>
  </data>
  <data name="AmbiguousCommand_plk" xml:space="preserve">
    <value>Niejednoznaczne polecenie „{0}”. Możliwe wartości: {1}.</value>
  </data>
  <data name="AmbiguousCommand_ptb" xml:space="preserve">
    <value>Comando ambíguo '{0}'. Valores possíveis: {1}.</value>
  </data>
  <data name="AmbiguousCommand_rus" xml:space="preserve">
    <value>Неоднозначная команда "{0}". Возможные значения: {1}.</value>
  </data>
  <data name="AmbiguousCommand_trk" xml:space="preserve">
    <value>Belirsiz komut '{0}'. Olası değerler: {1}.</value>
  </data>
  <data name="AmbiguousCommand_chs" xml:space="preserve">
    <value>命令“{0}”不明确。可能的值: {1}。</value>
  </data>
  <data name="AmbiguousCommand_cht" xml:space="preserve">
    <value>模糊的命令 '{0}'。可能值為: {1}。</value>
  </data>
  <data name="AmbiguousOption_csy" xml:space="preserve">
    <value>Nejednoznačná možnost {0}. Možné hodnoty: {1}.</value>
  </data>
  <data name="AmbiguousOption_deu" xml:space="preserve">
    <value>Mehrdeutige Option "{0}". Mögliche Werte: {1}.</value>
  </data>
  <data name="AmbiguousOption_esp" xml:space="preserve">
    <value>Opción ambigua '{0}'. Valores posibles: {1}.</value>
  </data>
  <data name="AmbiguousOption_fra" xml:space="preserve">
    <value>Option ambiguë '{0}'. Valeurs possibles : {1}.</value>
  </data>
  <data name="AmbiguousOption_ita" xml:space="preserve">
    <value>Opzione ambigua '{0}'. Possibili valori: {1}.</value>
  </data>
  <data name="AmbiguousOption_jpn" xml:space="preserve">
    <value>あいまいなオプション '{0}'。指定可能な値: {1}.</value>
  </data>
  <data name="AmbiguousOption_kor" xml:space="preserve">
    <value>모호한 '{0}' 옵션입니다. 사용 가능한 값: {1}.</value>
  </data>
  <data name="AmbiguousOption_plk" xml:space="preserve">
    <value>Niejednoznaczna opcja „{0}”. Możliwe wartości: {1}.</value>
  </data>
  <data name="AmbiguousOption_ptb" xml:space="preserve">
    <value>Opção ambígua '{0}'. Valores possíveis: {1}.</value>
  </data>
  <data name="AmbiguousOption_rus" xml:space="preserve">
    <value>Неоднозначный параметр "{0}". Возможные значения: {1}.</value>
  </data>
  <data name="AmbiguousOption_trk" xml:space="preserve">
    <value>Belirsiz seçenek '{0}'. Olası değerler: {1}.</value>
  </data>
  <data name="AmbiguousOption_chs" xml:space="preserve">
    <value>选项“{0}”不明确。可能的值: {1}。</value>
  </data>
  <data name="AmbiguousOption_cht" xml:space="preserve">
    <value>模糊的選項 '{0}'。可能值為: {1}。</value>
  </data>
  <data name="InstallCommandNothingToInstall_csy" xml:space="preserve">
    <value>Všechny balíčky, které uvádí {0}, jsou již nainstalované.</value>
  </data>
  <data name="InstallCommandNothingToInstall_deu" xml:space="preserve">
    <value>Alle in "{0}" aufgeführten Pakete sind bereits installiert.</value>
  </data>
  <data name="InstallCommandNothingToInstall_esp" xml:space="preserve">
    <value>Ya se han instalado todos los paquetes mostrados en '{0}'.</value>
  </data>
  <data name="InstallCommandNothingToInstall_fra" xml:space="preserve">
    <value>Tous les packages répertoriés dans {0} sont déjà installés.</value>
  </data>
  <data name="InstallCommandNothingToInstall_ita" xml:space="preserve">
    <value>Tutti i pacchetti elencati in {0}sono già installati.</value>
  </data>
  <data name="InstallCommandNothingToInstall_jpn" xml:space="preserve">
    <value>{0} に含まれるすべてのパッケージは、既にインストールされています。</value>
  </data>
  <data name="InstallCommandNothingToInstall_kor" xml:space="preserve">
    <value>{0}에 나열된 모든 패키지가 이미 설치되었습니다.</value>
  </data>
  <data name="InstallCommandNothingToInstall_plk" xml:space="preserve">
    <value>Wszystkie pakiety wymienione w {0} zostały już zainstalowane.</value>
  </data>
  <data name="InstallCommandNothingToInstall_ptb" xml:space="preserve">
    <value>Todos os pacotes listados em {0} já estão instalados.</value>
  </data>
  <data name="InstallCommandNothingToInstall_rus" xml:space="preserve">
    <value>Все пакеты, перечисленные в {0}, уже установлены.</value>
  </data>
  <data name="InstallCommandNothingToInstall_trk" xml:space="preserve">
    <value>{0} içinde sıralanan tüm paketler zaten yüklü.</value>
  </data>
  <data name="InstallCommandNothingToInstall_chs" xml:space="preserve">
    <value>{0} 中列出的所有程序包均已安装。</value>
  </data>
  <data name="InstallCommandNothingToInstall_cht" xml:space="preserve">
    <value>{0} 中列出的所有封裝均已安裝。</value>
  </data>
  <data name="NoApiKeyFound_csy" xml:space="preserve">
    <value>Nebyl zadán žádný klíč API a nebyl nalezen žádný klíč API Key pro {0}. Chcete-li uložit klíč API pro určitý zdroj, použijte příkaz setApiKey.</value>
  </data>
  <data name="NoApiKeyFound_deu" xml:space="preserve">
    <value>Es wurde kein API-Schlüssel bereitgestellt bzw. für "{0}" gefunden. Verwenden Sie zum Speichern eines API-Schlüssels für eine Quelle den Befehl "setApiKey".</value>
  </data>
  <data name="NoApiKeyFound_esp" xml:space="preserve">
    <value>No se ha proporcionado ninguna clave API ni tampoco se ha podido encontrar una para {0}. Para guardar una clave API para un origen use el comando 'setApiKey'.</value>
  </data>
  <data name="NoApiKeyFound_fra" xml:space="preserve">
    <value>Aucune clé API n'a été fournie et aucune clé API n'a été trouvée pour {0}. Utilisez la commande 'setApiKey' pour enregistrer une clé API pour une source.</value>
  </data>
  <data name="NoApiKeyFound_ita" xml:space="preserve">
    <value>Non è stato fornito alcun API Key  e non è stato possibile trovare API Key per {0}. Per salvare un API Key per una fonte usare il comando 'setApiKey'.</value>
  </data>
  <data name="NoApiKeyFound_jpn" xml:space="preserve">
    <value>API キーが指定されておらず、{0} の API キーが見つかりませんでした。ソースの API キーを保存するには、'setApiKey' コマンドを使用してください。</value>
  </data>
  <data name="NoApiKeyFound_kor" xml:space="preserve">
    <value>API 키가 제공되지 않았으므로 {0}에서 API 키를 찾을 수 없습니다. 소스에 대한 API 키를 저장하려면 'setApiKey' 명령을 사용하십시오.</value>
  </data>
  <data name="NoApiKeyFound_plk" xml:space="preserve">
    <value>Nie podano klucza interfejsu API i nie można znaleźć klucza interfejsu API dla {0}. Aby zapisać klucz interfejsu API dla źródła, użyj polecenia „setApiKey”.</value>
  </data>
  <data name="NoApiKeyFound_ptb" xml:space="preserve">
    <value>Nenhuma chave de API foi fornecida e nenhuma chave de API foi encontrada para {0}. Para salvar uma chave de API para uma origem, use o comando "setApiKey.</value>
  </data>
  <data name="NoApiKeyFound_rus" xml:space="preserve">
    <value>Ключ API не указан, также не удалось найти ключ API для {0}. Чтобы сохранить ключ API для источника, используйте команду "setApiKey".</value>
  </data>
  <data name="NoApiKeyFound_trk" xml:space="preserve">
    <value>API Anahtarı belirtilmemiş ve {0} için hiçbir API Anahtarı bulunamadı. Bir kaynak için API Anahtarını kaydetmek için 'setApiKey' komutunu kullanın.</value>
  </data>
  <data name="NoApiKeyFound_chs" xml:space="preserve">
    <value>未提供 API 密钥并且找不到 {0} 的 API 密钥。若要保存源的 API 密钥，请使用 "setApiKey" 命令。</value>
  </data>
  <data name="NoApiKeyFound_cht" xml:space="preserve">
    <value>未提供 API 索引鍵，也找不到 {0} 的 API 索引鍵。如要儲存來源的 API 索引鍵，請使用 'setApiKey' 命令。</value>
  </data>
  <data name="SetApiKeyCommandApiKeySaved_csy" xml:space="preserve">
    <value>Klíč API {0} byl uložen pro {1}.</value>
  </data>
  <data name="SetApiKeyCommandApiKeySaved_deu" xml:space="preserve">
    <value>Der API-Schlüssel "{0}" wurde für "{1}" gespeichert.</value>
  </data>
  <data name="SetApiKeyCommandApiKeySaved_esp" xml:space="preserve">
    <value>La clave API '{0}' se ha guardado para {1}.</value>
  </data>
  <data name="SetApiKeyCommandApiKeySaved_fra" xml:space="preserve">
    <value>La clé API '{0}' a été enregistrée pour {1}.</value>
  </data>
  <data name="SetApiKeyCommandApiKeySaved_ita" xml:space="preserve">
    <value>API Key '{0}' salvato per {1}.</value>
  </data>
  <data name="SetApiKeyCommandApiKeySaved_jpn" xml:space="preserve">
    <value>{1} の API キー '{0}' が保存されました。</value>
  </data>
  <data name="SetApiKeyCommandApiKeySaved_kor" xml:space="preserve">
    <value>API 키 '{0}'이(가) {1}에 저장되었습니다.</value>
  </data>
  <data name="SetApiKeyCommandApiKeySaved_plk" xml:space="preserve">
    <value>Klucz interfejsu API „{0}” został zapisany dla {1}.</value>
  </data>
  <data name="SetApiKeyCommandApiKeySaved_ptb" xml:space="preserve">
    <value>A chave de API '{0}' foi salva para {1}.</value>
  </data>
  <data name="SetApiKeyCommandApiKeySaved_rus" xml:space="preserve">
    <value>Был сохранен ключ API "{0}" для {1}.</value>
  </data>
  <data name="SetApiKeyCommandApiKeySaved_trk" xml:space="preserve">
    <value>{1} için '{0}' API Anahtarı kaydedildi.</value>
  </data>
  <data name="SetApiKeyCommandApiKeySaved_chs" xml:space="preserve">
    <value>已保存 {1} 的 API 密钥“{0}”。</value>
  </data>
  <data name="SetApiKeyCommandApiKeySaved_cht" xml:space="preserve">
    <value>已為 {1} 儲存 API 索引鍵 '{0}'。</value>
  </data>
  <data name="BuildingProjectTargetingFramework_csy" xml:space="preserve">
    <value>Vytváří se projekt {0} pro cílovou architekturu {1}.</value>
  </data>
  <data name="BuildingProjectTargetingFramework_deu" xml:space="preserve">
    <value>Projekt "{0}" wird für das Zielframework "{1}" erstellt.</value>
  </data>
  <data name="BuildingProjectTargetingFramework_esp" xml:space="preserve">
    <value>Compilando proyecto '{0}' para el marco de trabajo de destino '{1}'.</value>
  </data>
  <data name="BuildingProjectTargetingFramework_fra" xml:space="preserve">
    <value>Création du projet '{0}' pour le Framework cible '{1}'.</value>
  </data>
  <data name="BuildingProjectTargetingFramework_ita" xml:space="preserve">
    <value>Creazione progetto '{0}' per quadro target '{1}'.</value>
  </data>
  <data name="BuildingProjectTargetingFramework_jpn" xml:space="preserve">
    <value>ターゲット フレームワーク '{1}' のプロジェクト '{0}' をビルドしています</value>
  </data>
  <data name="BuildingProjectTargetingFramework_kor" xml:space="preserve">
    <value>대상 프레임워크 '{1}'에 대한 '{0}' 프로젝트를 빌드하고 있습니다.</value>
  </data>
  <data name="BuildingProjectTargetingFramework_plk" xml:space="preserve">
    <value>Kompilowanie projektu „{0}” dla struktury docelowej „{1}”.</value>
  </data>
  <data name="BuildingProjectTargetingFramework_ptb" xml:space="preserve">
    <value>Criar projeto '{0}' para a estrutura de destino '{1}'.</value>
  </data>
  <data name="BuildingProjectTargetingFramework_rus" xml:space="preserve">
    <value>Выполнение сборки проекта "{0}" для целевой платформы "{1}".</value>
  </data>
  <data name="BuildingProjectTargetingFramework_trk" xml:space="preserve">
    <value>{1}' hedef framework'ü için '{0}' projesi oluşturuluyor.</value>
  </data>
  <data name="BuildingProjectTargetingFramework_chs" xml:space="preserve">
    <value>正在为目标框架“{1}”生成项目“{0}”。</value>
  </data>
  <data name="BuildingProjectTargetingFramework_cht" xml:space="preserve">
    <value>正在為目標架構 '{1}' 建置專案 '{0}'。</value>
  </data>
  <data name="FailedToBuildProject_csy" xml:space="preserve">
    <value>Sestavení {0} se nezdařilo.</value>
  </data>
  <data name="FailedToBuildProject_deu" xml:space="preserve">
    <value>Fehler beim Erstellen von "{0}".</value>
  </data>
  <data name="FailedToBuildProject_esp" xml:space="preserve">
    <value>Error al compilar '{0}'.</value>
  </data>
  <data name="FailedToBuildProject_fra" xml:space="preserve">
    <value>Échec de la création de '{0}'.</value>
  </data>
  <data name="FailedToBuildProject_ita" xml:space="preserve">
    <value>Impossibile sviluppare '{0}'.</value>
  </data>
  <data name="FailedToBuildProject_jpn" xml:space="preserve">
    <value>'{0}' をビルドできませんでした。</value>
  </data>
  <data name="FailedToBuildProject_kor" xml:space="preserve">
    <value>'{0}'을(를) 빌드하지 못했습니다.</value>
  </data>
  <data name="FailedToBuildProject_plk" xml:space="preserve">
    <value>Nie można skompilować „{0}”.</value>
  </data>
  <data name="FailedToBuildProject_ptb" xml:space="preserve">
    <value>Falha ao construir '{0}'.</value>
  </data>
  <data name="FailedToBuildProject_rus" xml:space="preserve">
    <value>Ошибка при сборке "{0}".</value>
  </data>
  <data name="FailedToBuildProject_trk" xml:space="preserve">
    <value>{0}' oluşturulamadı.</value>
  </data>
  <data name="FailedToBuildProject_chs" xml:space="preserve">
    <value>无法生成“{0}”。</value>
  </data>
  <data name="FailedToBuildProject_cht" xml:space="preserve">
    <value>無法建置 '{0}'。</value>
  </data>
  <data name="PackagingFilesFromOutputPath_csy" xml:space="preserve">
    <value>Probíhá balení souborů z {0}.</value>
  </data>
  <data name="PackagingFilesFromOutputPath_deu" xml:space="preserve">
    <value>Paketerstellung der Dateien aus "{0}".</value>
  </data>
  <data name="PackagingFilesFromOutputPath_esp" xml:space="preserve">
    <value>Empaquetando archivos de proyecto de '{0}'.</value>
  </data>
  <data name="PackagingFilesFromOutputPath_fra" xml:space="preserve">
    <value>Compression des fichiers depuis '{0}'.</value>
  </data>
  <data name="PackagingFilesFromOutputPath_ita" xml:space="preserve">
    <value>Impacchettando file da '{0}'.</value>
  </data>
  <data name="PackagingFilesFromOutputPath_jpn" xml:space="preserve">
    <value>'{0}' のファイルをパックしています。</value>
  </data>
  <data name="PackagingFilesFromOutputPath_kor" xml:space="preserve">
    <value>'{0}'에서 파일을 압축하고 있습니다.</value>
  </data>
  <data name="PackagingFilesFromOutputPath_plk" xml:space="preserve">
    <value>Pakowanie plików z „{0}”.</value>
  </data>
  <data name="PackagingFilesFromOutputPath_ptb" xml:space="preserve">
    <value>Embalar arquivos de '{0}'.</value>
  </data>
  <data name="PackagingFilesFromOutputPath_rus" xml:space="preserve">
    <value>Упаковка файлов из {0}.</value>
  </data>
  <data name="PackagingFilesFromOutputPath_trk" xml:space="preserve">
    <value>{0}' dosyaları paketleniyor.</value>
  </data>
  <data name="PackagingFilesFromOutputPath_chs" xml:space="preserve">
    <value>正在打包“{0}”中的文件。</value>
  </data>
  <data name="PackagingFilesFromOutputPath_cht" xml:space="preserve">
    <value>正在封裝 '{0}' 中的檔案。</value>
  </data>
  <data name="UnableToExtractAssemblyMetadata_csy" xml:space="preserve">
    <value>Nelze extrahovat metadata z {0}.</value>
  </data>
  <data name="UnableToExtractAssemblyMetadata_deu" xml:space="preserve">
    <value>Aus "{0}" können keine Metadaten extrahiert werden.</value>
  </data>
  <data name="UnableToExtractAssemblyMetadata_esp" xml:space="preserve">
    <value>No se pueden extraer metadatos desde '{0}'.</value>
  </data>
  <data name="UnableToExtractAssemblyMetadata_fra" xml:space="preserve">
    <value>Impossible d'extraire les métadonnées de '{0}'.</value>
  </data>
  <data name="UnableToExtractAssemblyMetadata_ita" xml:space="preserve">
    <value>Impossibile estrarre metadati da '{0}'.</value>
  </data>
  <data name="UnableToExtractAssemblyMetadata_jpn" xml:space="preserve">
    <value>'{0}' からメタデータを抽出できません。</value>
  </data>
  <data name="UnableToExtractAssemblyMetadata_kor" xml:space="preserve">
    <value>'{0}'에서 메타데이터를 추출할 수 없습니다.</value>
  </data>
  <data name="UnableToExtractAssemblyMetadata_plk" xml:space="preserve">
    <value>Nie można wyodrębnić metadanych z „{0}”.</value>
  </data>
  <data name="UnableToExtractAssemblyMetadata_ptb" xml:space="preserve">
    <value>Não foi possível extrair os metadados de '{0}'.</value>
  </data>
  <data name="UnableToExtractAssemblyMetadata_rus" xml:space="preserve">
    <value>Не удалось извлечь метаданные из "{0}".</value>
  </data>
  <data name="UnableToExtractAssemblyMetadata_trk" xml:space="preserve">
    <value>Meta veriler '{0}' konumundan ayıklanamıyor.</value>
  </data>
  <data name="UnableToExtractAssemblyMetadata_chs" xml:space="preserve">
    <value>无法从“{0}”中提取元数据。</value>
  </data>
  <data name="UnableToExtractAssemblyMetadata_cht" xml:space="preserve">
    <value>無法從 '{0}' 擷取中繼資料。</value>
  </data>
  <data name="UsingPackagesConfigForDependencies_csy" xml:space="preserve">
    <value>Byl nalezen soubor packages.config. Používají se balíčky uvedené jako závislosti.</value>
  </data>
  <data name="UsingPackagesConfigForDependencies_deu" xml:space="preserve">
    <value>"packages.config" wurde gefunden. Die aufgelisteten Pakete werden als Abhängigkeiten verwendet.</value>
  </data>
  <data name="UsingPackagesConfigForDependencies_esp" xml:space="preserve">
    <value>Se ha encontrado packages.config. Usando paquetes mostrados como dependencias</value>
  </data>
  <data name="UsingPackagesConfigForDependencies_fra" xml:space="preserve">
    <value>Packages.config trouvé. Utilisation de packages répertoriés comme dépendances</value>
  </data>
  <data name="UsingPackagesConfigForDependencies_ita" xml:space="preserve">
    <value>Trovato packages.config. Usando pacchetti elencati come dipendenze.</value>
  </data>
  <data name="UsingPackagesConfigForDependencies_jpn" xml:space="preserve">
    <value>packages.config が見つかりました。依存関係として登録されているパッケージを使用します</value>
  </data>
  <data name="UsingPackagesConfigForDependencies_kor" xml:space="preserve">
    <value>packages.config를 찾았습니다. 나열된 패키지를 종속성으로 사용하고 있습니다.</value>
  </data>
  <data name="UsingPackagesConfigForDependencies_plk" xml:space="preserve">
    <value>Znaleziono plik packages.config. Wymienione pakiety zostaną użyte jako zależności</value>
  </data>
  <data name="UsingPackagesConfigForDependencies_ptb" xml:space="preserve">
    <value>Encontrado packages.config. Usando pacotes listados como dependências</value>
  </data>
  <data name="UsingPackagesConfigForDependencies_rus" xml:space="preserve">
    <value>Найден файл packages.config. Перечисленные пакеты будут использованы как зависимости</value>
  </data>
  <data name="UsingPackagesConfigForDependencies_trk" xml:space="preserve">
    <value>Packages.config bulundu. Paketler bağımlılıklarda listelenen şekilde kullanılıyor</value>
  </data>
  <data name="UsingPackagesConfigForDependencies_chs" xml:space="preserve">
    <value>找到 packages.config。正在使用列出的程序包作为依赖关系</value>
  </data>
  <data name="UsingPackagesConfigForDependencies_cht" xml:space="preserve">
    <value>找到 packages.config。使用列出的封裝做為相依性。</value>
  </data>
  <data name="Warning_FileDoesNotExist_csy" xml:space="preserve">
    <value>Soubor {0} byl zahrnut v projektu, ale neexistuje. Dojde k přeskočení...</value>
  </data>
  <data name="Warning_FileDoesNotExist_deu" xml:space="preserve">
    <value>"{0}" war im Projekt enthalten, ist jedoch nicht vorhanden. Das Element wird übersprungen...</value>
  </data>
  <data name="Warning_FileDoesNotExist_esp" xml:space="preserve">
    <value>{0}' se ha incluido en el proyecto pero no existe. Omitiendo…</value>
  </data>
  <data name="Warning_FileDoesNotExist_fra" xml:space="preserve">
    <value>'{0}' a été inclus au projet, mais n'existe pas. Ignorer…</value>
  </data>
  <data name="Warning_FileDoesNotExist_ita" xml:space="preserve">
    <value>{0}' è incluso nel progetto ma non esiste. Saltare…</value>
  </data>
  <data name="Warning_FileDoesNotExist_jpn" xml:space="preserve">
    <value>'{0}' がプロジェクトに含まれていますが、存在しません。スキップしています... Skipping...</value>
  </data>
  <data name="Warning_FileDoesNotExist_kor" xml:space="preserve">
    <value>'{0}'이(가) 프로젝트에 포함되어 있지만 존재하지 않습니다. 건너뛰는 중...</value>
  </data>
  <data name="Warning_FileDoesNotExist_plk" xml:space="preserve">
    <value>Plik „{0}” został uwzględniony w projekcie, ale nie istnieje. Trwa pomijanie...</value>
  </data>
  <data name="Warning_FileDoesNotExist_ptb" xml:space="preserve">
    <value>{0}' foi incluído no projeto, mas não existe. Ignorando...</value>
  </data>
  <data name="Warning_FileDoesNotExist_rus" xml:space="preserve">
    <value>"{0}" был добавлен в проект, но не существует. Пропуск...</value>
  </data>
  <data name="Warning_FileDoesNotExist_trk" xml:space="preserve">
    <value>{0}' projeye dahil edildi ancak mevcut değil. Atlanıyor...</value>
  </data>
  <data name="Warning_FileDoesNotExist_chs" xml:space="preserve">
    <value>“{0}”已包含在项目中，但不存在。正在跳过...</value>
  </data>
  <data name="Warning_FileDoesNotExist_cht" xml:space="preserve">
    <value>{0}' 包含在專案中但並不存在。正在略過...</value>
  </data>
  <data name="Warning_UnspecifiedField_csy" xml:space="preserve">
    <value>Hodnota {0} nebyla zadána. Použije se {1}.</value>
  </data>
  <data name="Warning_UnspecifiedField_deu" xml:space="preserve">
    <value>"{0}" wurde nicht angegeben. "{1}" wird verwendet.</value>
  </data>
  <data name="Warning_UnspecifiedField_esp" xml:space="preserve">
    <value>{0} no se ha especificado. Se está usando '{1}'.</value>
  </data>
  <data name="Warning_UnspecifiedField_fra" xml:space="preserve">
    <value>{0} n'a pas été spécifié. Utilisation de '{1}'.</value>
  </data>
  <data name="Warning_UnspecifiedField_ita" xml:space="preserve">
    <value>{0} non specificato. Usare '{1}'.</value>
  </data>
  <data name="Warning_UnspecifiedField_jpn" xml:space="preserve">
    <value>{0} が指定されませんでした。'{1}' を使用しています。</value>
  </data>
  <data name="Warning_UnspecifiedField_kor" xml:space="preserve">
    <value>{0}이(가) 지정되지 않았습니다. '{1}'을(를) 사용하고 있습니다.</value>
  </data>
  <data name="Warning_UnspecifiedField_plk" xml:space="preserve">
    <value>Nie określono {0}. Zostanie użyta wartość „{1}”.</value>
  </data>
  <data name="Warning_UnspecifiedField_ptb" xml:space="preserve">
    <value>{0} não foi especificado. Usando '{1}'.</value>
  </data>
  <data name="Warning_UnspecifiedField_rus" xml:space="preserve">
    <value>{0} не указан. Будет использован "{1}".</value>
  </data>
  <data name="Warning_UnspecifiedField_trk" xml:space="preserve">
    <value>{0} belirtilmemiş. '{1}' kullanılıyor.</value>
  </data>
  <data name="Warning_UnspecifiedField_chs" xml:space="preserve">
    <value>未指定 {0}。正在使用“{1}”。</value>
  </data>
  <data name="Warning_UnspecifiedField_cht" xml:space="preserve">
    <value>並未指定 {0}。使用 '{1}'。</value>
  </data>
  <data name="DefaultSymbolServer_csy" xml:space="preserve">
    <value>server symbolů</value>
  </data>
  <data name="DefaultSymbolServer_deu" xml:space="preserve">
    <value>Symbolserver</value>
  </data>
  <data name="DefaultSymbolServer_esp" xml:space="preserve">
    <value>servidor de símbolos</value>
  </data>
  <data name="DefaultSymbolServer_fra" xml:space="preserve">
    <value>serveur de symboles</value>
  </data>
  <data name="DefaultSymbolServer_ita" xml:space="preserve">
    <value>il symbol server</value>
  </data>
  <data name="DefaultSymbolServer_jpn" xml:space="preserve">
    <value>シンボル サーバー</value>
  </data>
  <data name="DefaultSymbolServer_kor" xml:space="preserve">
    <value>기호 서버</value>
  </data>
  <data name="DefaultSymbolServer_plk" xml:space="preserve">
    <value>serwer symboli</value>
  </data>
  <data name="DefaultSymbolServer_ptb" xml:space="preserve">
    <value>o servidor de símbolos</value>
  </data>
  <data name="DefaultSymbolServer_rus" xml:space="preserve">
    <value>сервер символов</value>
  </data>
  <data name="DefaultSymbolServer_trk" xml:space="preserve">
    <value>simge sunucusu</value>
  </data>
  <data name="DefaultSymbolServer_chs" xml:space="preserve">
    <value>符号服务器</value>
  </data>
  <data name="DefaultSymbolServer_cht" xml:space="preserve">
    <value>符號伺服器</value>
  </data>
  <data name="LiveFeed_csy" xml:space="preserve">
    <value>galerie NuGet</value>
  </data>
  <data name="LiveFeed_deu" xml:space="preserve">
    <value>NuGet-Katalog</value>
  </data>
  <data name="LiveFeed_esp" xml:space="preserve">
    <value>la galería NuGet</value>
  </data>
  <data name="LiveFeed_fra" xml:space="preserve">
    <value>galerie NuGet</value>
  </data>
  <data name="LiveFeed_ita" xml:space="preserve">
    <value>La galleria NuGet</value>
  </data>
  <data name="LiveFeed_jpn" xml:space="preserve">
    <value>NuGet ギャラリー</value>
  </data>
  <data name="LiveFeed_kor" xml:space="preserve">
    <value>NuGet 갤러리</value>
  </data>
  <data name="LiveFeed_plk" xml:space="preserve">
    <value>galeria NuGet</value>
  </data>
  <data name="LiveFeed_ptb" xml:space="preserve">
    <value>a galeria de NuGet</value>
  </data>
  <data name="LiveFeed_rus" xml:space="preserve">
    <value>коллекция NuGet</value>
  </data>
  <data name="LiveFeed_trk" xml:space="preserve">
    <value>NuGet galerisi</value>
  </data>
  <data name="LiveFeed_chs" xml:space="preserve">
    <value>NuGet 库</value>
  </data>
  <data name="LiveFeed_cht" xml:space="preserve">
    <value>NuGet 陳列庫</value>
  </data>
  <data name="PackageCommandAttemptingToBuildSymbolsPackage_csy" xml:space="preserve">
    <value>Probíhá pokus o sestavení balíčku symbolů pro {0}.</value>
  </data>
  <data name="PackageCommandAttemptingToBuildSymbolsPackage_deu" xml:space="preserve">
    <value>Es wird versucht, das Symbolpaket für "{0}" zu erstellen.</value>
  </data>
  <data name="PackageCommandAttemptingToBuildSymbolsPackage_esp" xml:space="preserve">
    <value>Intentando compilar el paquete de símbolos para '{0}'. </value>
  </data>
  <data name="PackageCommandAttemptingToBuildSymbolsPackage_fra" xml:space="preserve">
    <value>Tentative de création du package de symboles pour '{0}'.</value>
  </data>
  <data name="PackageCommandAttemptingToBuildSymbolsPackage_ita" xml:space="preserve">
    <value>Componendo pacchetti simboli '{0}'.</value>
  </data>
  <data name="PackageCommandAttemptingToBuildSymbolsPackage_jpn" xml:space="preserve">
    <value>'{0}' のシンボル パッケージをビルドしています。</value>
  </data>
  <data name="PackageCommandAttemptingToBuildSymbolsPackage_kor" xml:space="preserve">
    <value>'{0}'에 대한 기호 패키지를 빌드하고 있습니다.</value>
  </data>
  <data name="PackageCommandAttemptingToBuildSymbolsPackage_plk" xml:space="preserve">
    <value>Próba skompilowania pakietu symboli dla „{0}”.</value>
  </data>
  <data name="PackageCommandAttemptingToBuildSymbolsPackage_ptb" xml:space="preserve">
    <value>Tentando construir o pacote de símbolos para '{0}'.</value>
  </data>
  <data name="PackageCommandAttemptingToBuildSymbolsPackage_rus" xml:space="preserve">
    <value>Попытка выполнить сборку пакета символов для "{0}".</value>
  </data>
  <data name="PackageCommandAttemptingToBuildSymbolsPackage_trk" xml:space="preserve">
    <value>{0}' için simge paketi oluşturulmaya çalışılıyor.</value>
  </data>
  <data name="PackageCommandAttemptingToBuildSymbolsPackage_chs" xml:space="preserve">
    <value>正在尝试为“{0}”生成符号程序包。</value>
  </data>
  <data name="PackageCommandAttemptingToBuildSymbolsPackage_cht" xml:space="preserve">
    <value>正在嘗試為 '{0}' 建置符號封裝。</value>
  </data>
  <data name="Warning_SymbolServerNotConfigured_csy" xml:space="preserve">
    <value>Byl nalezen balíček symbolů {0}, ale pro server symbolů nebyl zadán žádný klíč API. Chcete-li uložit klíč API, spusťte příkaz NuGet.exe setApiKey [klíč API z webu http://www.NuGet.org].</value>
  </data>
  <data name="Warning_SymbolServerNotConfigured_deu" xml:space="preserve">
    <value>Das Symbolpaket "{0}" wurde gefunden, es wurde jedoch kein API-Schlüssel für den Symbolserver angegeben. Führen Sie zum Speichern eines API-Schlüssels "NuGet.exe setApiKey [Ihr API-Schlüssel von http://www.NuGet.org]" aus.</value>
  </data>
  <data name="Warning_SymbolServerNotConfigured_esp" xml:space="preserve">
    <value>Se ha encontrado el paquete de símbolos '{0}', pero no se ha especificado ninguna clave API para el servidor de símbolos. Para guardar una clave API, ejecute 'NuGet.exe setApiKey [su clave API de http://www.NuGet.org]'.</value>
  </data>
  <data name="Warning_SymbolServerNotConfigured_fra" xml:space="preserve">
    <value>Package de symboles '{0}' trouvé, mais aucune clé API n'a été spécifiée pour le serveur de symboles. Pour enregistrer une clé API, exécutez 'NuGet.exe setApiKey [votre clé API provenant de http://www.NuGet.org]'.</value>
  </data>
  <data name="Warning_SymbolServerNotConfigured_ita" xml:space="preserve">
    <value>Trovato pacchetto simboli '{0}', ma non è stata specificata alcuna API key per il symbol server. Per salvare una API Key, eseguire 'NuGet.exe setApiKey [ API key da http://www.NuGet.org]'.</value>
  </data>
  <data name="Warning_SymbolServerNotConfigured_jpn" xml:space="preserve">
    <value>シンボル パッケージ '{0}' が見つかりましたが、シンボル サーバーの API キーが指定されていません。API キーを保存するには、'NuGet.exe setApiKey [your API key from http://www.NuGet.org]' を実行してください。</value>
  </data>
  <data name="Warning_SymbolServerNotConfigured_kor" xml:space="preserve">
    <value>기호 패키지 '{0}'을(를) 찾았지만 기호 서버에 대한 API 키가 지정되지 않았습니다. API 키를 저장하려면 'NuGet.exe setApiKey [http://www.NuGet.org의 API 키]'를 실행하십시오.</value>
  </data>
  <data name="Warning_SymbolServerNotConfigured_plk" xml:space="preserve">
    <value>Odnaleziono pakiet symboli „{0}”, ale dla serwera symboli nie został określony klucz interfejsu API. Aby zapisać klucz interfejsu API, uruchom polecenie „NuGet.exe setApiKey [Twój klucz interfejsu API ze strony http://www.NuGet.org]”.</value>
  </data>
  <data name="Warning_SymbolServerNotConfigured_ptb" xml:space="preserve">
    <value>O pacote símbolos '{0}' foi localizado, mas nenhuma chave de API foi especificada para o servidor de símbolos. Para salvar uma chave de API,  execute "NuGet.exe setApiKey [sua chave de API de http://www.NuGet.org]".</value>
  </data>
  <data name="Warning_SymbolServerNotConfigured_rus" xml:space="preserve">
    <value>Обнаружен пакет символов "{0}", но для сервера символов не был указан ключ API. Чтобы сохранить ключ API, выполните команду "NuGet.exe setApiKey [ваш ключ API с сайта http://www.NuGet.org]".</value>
  </data>
  <data name="Warning_SymbolServerNotConfigured_trk" xml:space="preserve">
    <value>{0}' simge paketi bulundu ancak simge sunucusu için hiçbir API anahtarı belirtilmemiş. Bir API Anahtarını kaydetmek için 'NuGet.exe setApiKey [http://www.NuGet.org sayfasından aldığınız API anahtarı]' öğesini çalıştırın.</value>
  </data>
  <data name="Warning_SymbolServerNotConfigured_chs" xml:space="preserve">
    <value>找到符号程序包“{0}”，但未为符号服务器指定 API 密钥。若要保存 API 密钥，请运行“NuGet.exe setApiKey [来自 http://www.NuGet.org 的 API 密钥]”。</value>
  </data>
  <data name="Warning_SymbolServerNotConfigured_cht" xml:space="preserve">
    <value>找到符號封裝 '{0}'，但並未為符號伺服器指定 API 索引鍵。若要儲存 API 索引鍵，請執行 'NuGet.exe setApiKey [http://www.NuGet.org 中的 API 索引鍵]'。</value>
  </data>
  <data name="UsingNuspecForMetadata_csy" xml:space="preserve">
    <value>{0} se používá pro metadata.</value>
  </data>
  <data name="UsingNuspecForMetadata_deu" xml:space="preserve">
    <value>"{0}" wird für Metadaten verwendet.</value>
  </data>
  <data name="UsingNuspecForMetadata_esp" xml:space="preserve">
    <value>Usando '{0}' para metadatos.</value>
  </data>
  <data name="UsingNuspecForMetadata_fra" xml:space="preserve">
    <value>Utilisation de '{0}' pour les métadonnées.</value>
  </data>
  <data name="UsingNuspecForMetadata_ita" xml:space="preserve">
    <value>Usando '{0}' per metadati.</value>
  </data>
  <data name="UsingNuspecForMetadata_jpn" xml:space="preserve">
    <value>メタデータに '{0}' を使用しています。</value>
  </data>
  <data name="UsingNuspecForMetadata_kor" xml:space="preserve">
    <value>메타데이터에 대한 '{0}'을(를) 사용하고 있습니다.</value>
  </data>
  <data name="UsingNuspecForMetadata_plk" xml:space="preserve">
    <value>Używanie „{0}” na potrzeby metadanych.</value>
  </data>
  <data name="UsingNuspecForMetadata_ptb" xml:space="preserve">
    <value>Usando '{0}' para metadados.</value>
  </data>
  <data name="UsingNuspecForMetadata_rus" xml:space="preserve">
    <value>Использование "{0}" для метаданных.</value>
  </data>
  <data name="UsingNuspecForMetadata_trk" xml:space="preserve">
    <value>Meta veriler için '{0}' kullanılıyor.</value>
  </data>
  <data name="UsingNuspecForMetadata_chs" xml:space="preserve">
    <value>正在对元数据使用“{0}”。</value>
  </data>
  <data name="UsingNuspecForMetadata_cht" xml:space="preserve">
    <value>正在使用中繼資料的 '{0}'。</value>
  </data>
  <data name="InvalidSource_csy" xml:space="preserve">
    <value>Zadaný zdroj {0} je neplatný. Zadejte platný zdroj.</value>
  </data>
  <data name="InvalidSource_deu" xml:space="preserve">
    <value>Die angegebene Quelle "{0}" ist ungültig. Bitte stellen Sie eine gültige Quelle zur Verfügung.</value>
  </data>
  <data name="InvalidSource_esp" xml:space="preserve">
    <value>El origen especificado '{0}' no es válido. Proporcione un origen válido.</value>
  </data>
  <data name="InvalidSource_fra" xml:space="preserve">
    <value>La source spécifiée '{0}' n'est pas valide. Veuillez fournir une source valide.</value>
  </data>
  <data name="InvalidSource_ita" xml:space="preserve">
    <value>La fonte specificata '{0}' non è valida. Fornire una fonte valida.</value>
  </data>
  <data name="InvalidSource_jpn" xml:space="preserve">
    <value>指定されたソース '{0}' は無効です。有効なソースを指定してください。</value>
  </data>
  <data name="InvalidSource_kor" xml:space="preserve">
    <value>지정된 소스 '{0}'이(가) 잘못되었습니다. 올바른 소스를 제공하십시오.</value>
  </data>
  <data name="InvalidSource_plk" xml:space="preserve">
    <value>Określone źródło „{0}” jest nieprawidłowe. Podaj prawidłowe źródło.</value>
  </data>
  <data name="InvalidSource_ptb" xml:space="preserve">
    <value>A origem especificada '{0}' é inválida. Forneça uma origem válida.</value>
  </data>
  <data name="InvalidSource_rus" xml:space="preserve">
    <value>Указанный источник "{0}" недопустим. Укажите допустимый источник.</value>
  </data>
  <data name="InvalidSource_trk" xml:space="preserve">
    <value>Belirtilen '{0}' kaynağı geçersiz. Lütfen geçerli bir kaynak belirtin.</value>
  </data>
  <data name="InvalidSource_chs" xml:space="preserve">
    <value>指定的源“{0}”无效。请提供有效源。</value>
  </data>
  <data name="InvalidSource_cht" xml:space="preserve">
    <value>指定的來源 '{0}' 無效。請提供有效的來源。</value>
  </data>
  <data name="SetApiKeyCommandDefaultApiKeysSaved_csy" xml:space="preserve">
    <value>Klíč API {0} byl uložen pro {1} a {2}.</value>
  </data>
  <data name="SetApiKeyCommandDefaultApiKeysSaved_deu" xml:space="preserve">
    <value>Der API-Schlüssel "{0}" wurde für "{1}" und "{2}" gespeichert.</value>
  </data>
  <data name="SetApiKeyCommandDefaultApiKeysSaved_esp" xml:space="preserve">
    <value>La clave API '{0}' se ha guardado para {1} y {2}.</value>
  </data>
  <data name="SetApiKeyCommandDefaultApiKeysSaved_fra" xml:space="preserve">
    <value>La clé API '{0}' a été enregistrée pour {1} et {2}.</value>
  </data>
  <data name="SetApiKeyCommandDefaultApiKeysSaved_ita" xml:space="preserve">
    <value>API Key '{0}'salvato per {1} e {2}.</value>
  </data>
  <data name="SetApiKeyCommandDefaultApiKeysSaved_jpn" xml:space="preserve">
    <value>{1} と {2} の API キー '{0}' が保存されました。</value>
  </data>
  <data name="SetApiKeyCommandDefaultApiKeysSaved_kor" xml:space="preserve">
    <value>API 키 '{0}'이(가) {1} 및 {2}에 저장되었습니다.</value>
  </data>
  <data name="SetApiKeyCommandDefaultApiKeysSaved_plk" xml:space="preserve">
    <value>Klucz interfejsu API „{0}” został zapisany dla {1} i {2}.</value>
  </data>
  <data name="SetApiKeyCommandDefaultApiKeysSaved_ptb" xml:space="preserve">
    <value>A chave de API '{0}' foi salva para {1} e {2}.</value>
  </data>
  <data name="SetApiKeyCommandDefaultApiKeysSaved_rus" xml:space="preserve">
    <value>Был сохранен ключ API "{0}" для {1} и {2}.</value>
  </data>
  <data name="SetApiKeyCommandDefaultApiKeysSaved_trk" xml:space="preserve">
    <value>{1} ve {2} için '{0}' API Anahtarı kaydedildi.</value>
  </data>
  <data name="SetApiKeyCommandDefaultApiKeysSaved_chs" xml:space="preserve">
    <value>已保存 {1} 和 {2} 的 API 密钥“{0}”。</value>
  </data>
  <data name="SetApiKeyCommandDefaultApiKeysSaved_cht" xml:space="preserve">
    <value>已為 {1} 和 {2} 儲存 API 索引鍵 '{0}'。</value>
  </data>
  <data name="UnableToFindBuildOutput_csy" xml:space="preserve">
    <value>Nelze najít {0}. Ověřte, zda tento projekt byl sestaven.</value>
  </data>
  <data name="UnableToFindBuildOutput_deu" xml:space="preserve">
    <value>"{0}" wurde nicht gefunden. Stellen Sie sicher, dass das Projekt erstellt wurde.</value>
  </data>
  <data name="UnableToFindBuildOutput_esp" xml:space="preserve">
    <value>No se puede encontrar '{0}'. Asegúrese de que el proyecto se ha compilado.</value>
  </data>
  <data name="UnableToFindBuildOutput_fra" xml:space="preserve">
    <value>Impossible de trouver '{0}'. Assurez-vous que le projet a été créé.</value>
  </data>
  <data name="UnableToFindBuildOutput_ita" xml:space="preserve">
    <value>Impossibile trovare '{0}'. Assicurarsi che il progetto è stato creato.</value>
  </data>
  <data name="UnableToFindBuildOutput_jpn" xml:space="preserve">
    <value>'{0}' が見つかりません。プロジェクトが構築されたことを確認してください。</value>
  </data>
  <data name="UnableToFindBuildOutput_kor" xml:space="preserve">
    <value>'{0}'을(를) 찾을 수 없습니다. 프로젝트가 빌드되었는지 확인하십시오.</value>
  </data>
  <data name="UnableToFindBuildOutput_plk" xml:space="preserve">
    <value>Nie można znaleźć „{0}”. Upewnij się, że projekt został skompilowany.</value>
  </data>
  <data name="UnableToFindBuildOutput_ptb" xml:space="preserve">
    <value>Não é possível encontrar o '{0}'. Verifique se o projeto foi construído.</value>
  </data>
  <data name="UnableToFindBuildOutput_rus" xml:space="preserve">
    <value>Не удалось найти "{0}". Убедитесь, что была выполнена сборка проекта.</value>
  </data>
  <data name="UnableToFindBuildOutput_trk" xml:space="preserve">
    <value>{0}' bulunamıyor. Projenin oluşturulduğundan emin olun.</value>
  </data>
  <data name="UnableToFindBuildOutput_chs" xml:space="preserve">
    <value>找不到“{0}”。请确保已生成项目。</value>
  </data>
  <data name="UnableToFindBuildOutput_cht" xml:space="preserve">
    <value>找不到 '{0}'。確定已建置專案。</value>
  </data>
  <data name="PackageDoesNotExist_csy" xml:space="preserve">
    <value>Nelze vyhledat {0} {1}. Před spuštěním aktualizace ověřte, zda jsou k dispozici všechny balíčky ve složce balíčků.</value>
  </data>
  <data name="PackageDoesNotExist_deu" xml:space="preserve">
    <value>"{0} {1}" wurde nicht gefunden. Stellen Sie sicher, dass alle Pakete im Paketordner vorhanden sind, bevor Sie das Update ausführen.</value>
  </data>
  <data name="PackageDoesNotExist_esp" xml:space="preserve">
    <value>No se puede ubicar '{0} {1}'. Asegúrese de que existen todos los paquetes en la carpeta de paquetes antes de ejecutar la actualización.</value>
  </data>
  <data name="PackageDoesNotExist_fra" xml:space="preserve">
    <value>Impossible de trouver '{0} {1}'. Assurez-vous que tous les packages existent dans le dossier des packages avant d'exécuter la mise à jour.</value>
  </data>
  <data name="PackageDoesNotExist_ita" xml:space="preserve">
    <value>Impossibile localizzare '{0} {1}'. Assicurarsi che esistono tutte le cartelle pacchetti prima di eseguire l'aggiornamento</value>
  </data>
  <data name="PackageDoesNotExist_jpn" xml:space="preserve">
    <value>'{0} {1}' が見つかりません。更新を実行する前に、パッケージ フォルダーにすべてのパッケージが存在することを確認してください。</value>
  </data>
  <data name="PackageDoesNotExist_kor" xml:space="preserve">
    <value>'{0} {1}'을(를) 찾을 수 없습니다. 패키지 폴더에 모든 패키지가 있는지 확인한 후 업데이트를 실행하십시오.</value>
  </data>
  <data name="PackageDoesNotExist_plk" xml:space="preserve">
    <value>Nie można znaleźć pakietu „{0} {1}”. Przed uruchomieniem aktualizacji upewnij się, że wszystkie pakiety znajdują się w folderze pakietów.</value>
  </data>
  <data name="PackageDoesNotExist_ptb" xml:space="preserve">
    <value>Não foi possível localizar '{0} {1}'. Certifique-se que todos os pacotes estejam na pasta de pacotes antes de executar a atualização.</value>
  </data>
  <data name="PackageDoesNotExist_rus" xml:space="preserve">
    <value>Не удалось найти "{0} {1}". Прежде чем запускать обновление, убедитесь, что в папке пакетов содержатся все пакеты.</value>
  </data>
  <data name="PackageDoesNotExist_trk" xml:space="preserve">
    <value>{0} {1}' bulunamıyor. Güncellemeyi çalıştırmadan önce tüm paketlerin paket klasöründe mevcut olduğundan emin olun.</value>
  </data>
  <data name="PackageDoesNotExist_chs" xml:space="preserve">
    <value>找不到“{0} {1}”。在运行更新之前，请确保所有程序包均存在于程序包文件夹中。</value>
  </data>
  <data name="PackageDoesNotExist_cht" xml:space="preserve">
    <value>找不到 '{0} {1}'。請確定封裝資料夾中存在所有封裝，才能執行更新。</value>
  </data>
  <data name="UnableToFindPackages_csy" xml:space="preserve">
    <value>Nelze najít {0}. Ověřte, zda jsou zadány v souboru packages.config.</value>
  </data>
  <data name="UnableToFindPackages_deu" xml:space="preserve">
    <value>"{0}" wurde nicht gefunden. Stellen Sie sicher, dass das Element in "packages.config" spezifisch ist.</value>
  </data>
  <data name="UnableToFindPackages_esp" xml:space="preserve">
    <value>No se puede encontrar '{0}'. Asegúrese de que se han especificado en packages.config.</value>
  </data>
  <data name="UnableToFindPackages_fra" xml:space="preserve">
    <value>Impossible de trouver '{0}'. Assurez-vous qu'ils sont spécifiés dans packages.config.</value>
  </data>
  <data name="UnableToFindPackages_ita" xml:space="preserve">
    <value>Impossibile trovare '{0}'.Assicurarsi che siano specificati in packages.config.</value>
  </data>
  <data name="UnableToFindPackages_jpn" xml:space="preserve">
    <value>'{0}' が見つかりません。packages.config に指定されていることを確認してください。</value>
  </data>
  <data name="UnableToFindPackages_kor" xml:space="preserve">
    <value>'{0}'을(를) 찾을 수 없습니다. packages.config에 지정되어 있는지 확인하십시오.</value>
  </data>
  <data name="UnableToFindPackages_plk" xml:space="preserve">
    <value>Nie można odnaleźć pakietów „{0}”. Upewnij się, że zostały one określone w pliku packages.config.</value>
  </data>
  <data name="UnableToFindPackages_ptb" xml:space="preserve">
    <value>Não foi possível encontrar o '{0}'. Verifique se eles estão especificados em packages.config.</value>
  </data>
  <data name="UnableToFindPackages_rus" xml:space="preserve">
    <value>Не удалось найти "{0}". Убедитесь, что они указаны в файле packages.config.</value>
  </data>
  <data name="UnableToFindPackages_trk" xml:space="preserve">
    <value>{0}' bulunamıyor. Packages.config içinde belirtildiğinden emin olun.</value>
  </data>
  <data name="UnableToFindPackages_chs" xml:space="preserve">
    <value>找不到“{0}”。请确保已在 packages.config 中指定它们。</value>
  </data>
  <data name="UnableToFindPackages_cht" xml:space="preserve">
    <value>找不到 '{0}'。確定已在 packages.config 中指定。</value>
  </data>
  <data name="UnableToLocatePackagesFolder_csy" xml:space="preserve">
    <value>Složka balíčků nebyla nalezena. Zkuste ji zadat pomocí přepínače repositoryPath.</value>
  </data>
  <data name="UnableToLocatePackagesFolder_deu" xml:space="preserve">
    <value>Der Paketordner wurde nicht gefunden. Versuchen Sie, ihn mithilfe des Schalters "repositoryPath " anzugeben.</value>
  </data>
  <data name="UnableToLocatePackagesFolder_esp" xml:space="preserve">
    <value>No se puede ubicar la carpeta de los paquetes. Pruebe de especificarla usando el conmutador repositoryPath.</value>
  </data>
  <data name="UnableToLocatePackagesFolder_fra" xml:space="preserve">
    <value>Impossible de trouver le dossier de packages. Essayez de le spécifier à l'aide du commutateur repositoryPath.</value>
  </data>
  <data name="UnableToLocatePackagesFolder_ita" xml:space="preserve">
    <value>Impossibile localizzare la cartella pacchetto. Provare a specificarla usando repositoryPath switch.</value>
  </data>
  <data name="UnableToLocatePackagesFolder_jpn" xml:space="preserve">
    <value>packages フォルダーが見つかりません。repositoryPath スイッチを使用して指定してください。</value>
  </data>
  <data name="UnableToLocatePackagesFolder_kor" xml:space="preserve">
    <value>패키지 폴더를 찾을 수 없습니다. repositoryPath 스위치를 사용하여 지정해 보십시오.</value>
  </data>
  <data name="UnableToLocatePackagesFolder_plk" xml:space="preserve">
    <value>Nie można zlokalizować folderu pakietów. Spróbuj go określić przy użyciu przełącznika repositoryPath.</value>
  </data>
  <data name="UnableToLocatePackagesFolder_ptb" xml:space="preserve">
    <value>Não foi possível localizar a pasta de pacotes. Tente especificá-la usando a opção repositoryPath.</value>
  </data>
  <data name="UnableToLocatePackagesFolder_rus" xml:space="preserve">
    <value>Не удалось найти папку пакетов. Попробуйте указать ее с помощью параметра repositoryPath.</value>
  </data>
  <data name="UnableToLocatePackagesFolder_trk" xml:space="preserve">
    <value>Paket klasörü bulunamıyor. RepositoryPath anahtarını kullanarak belirlemeyi deneyin.</value>
  </data>
  <data name="UnableToLocatePackagesFolder_chs" xml:space="preserve">
    <value>找不到程序包文件夹。请尝试使用 repositoryPath 开关指定它。</value>
  </data>
  <data name="UnableToLocatePackagesFolder_cht" xml:space="preserve">
    <value>找不到封裝資料夾。嘗試使用 repositoryPath 切換指定。</value>
  </data>
  <data name="UnableToLocateProjectFile_csy" xml:space="preserve">
    <value>Soubor projektu pro {0} nebyl nalezen.</value>
  </data>
  <data name="UnableToLocateProjectFile_deu" xml:space="preserve">
    <value>Die Projektdatei für "{0}" wurde nicht gefunden.</value>
  </data>
  <data name="UnableToLocateProjectFile_esp" xml:space="preserve">
    <value>No se puede ubicar el archivo de proyecto para '{0}'.</value>
  </data>
  <data name="UnableToLocateProjectFile_fra" xml:space="preserve">
    <value>Impossible de trouver le fichier projet pour '{0}'.</value>
  </data>
  <data name="UnableToLocateProjectFile_ita" xml:space="preserve">
    <value>Impossibile localizzare file progetto per '{0}'.</value>
  </data>
  <data name="UnableToLocateProjectFile_jpn" xml:space="preserve">
    <value>'{0}' のプロジェクト ファイルが見つかりません。</value>
  </data>
  <data name="UnableToLocateProjectFile_kor" xml:space="preserve">
    <value>'{0}'에 대한 프로젝트 파일을 찾을 수 없습니다.</value>
  </data>
  <data name="UnableToLocateProjectFile_plk" xml:space="preserve">
    <value>Nie można zlokalizować pliku projektu dla „{0}”.</value>
  </data>
  <data name="UnableToLocateProjectFile_ptb" xml:space="preserve">
    <value>Não foi possível localizar arquivo de projeto para '{0}'.</value>
  </data>
  <data name="UnableToLocateProjectFile_rus" xml:space="preserve">
    <value>Не удалось найти файл проекта для "{0}".</value>
  </data>
  <data name="UnableToLocateProjectFile_trk" xml:space="preserve">
    <value>{0}' için proje dosyası bulunamıyor.</value>
  </data>
  <data name="UnableToLocateProjectFile_chs" xml:space="preserve">
    <value>找不到“{0}”的项目文件。</value>
  </data>
  <data name="UnableToLocateProjectFile_cht" xml:space="preserve">
    <value>找不到 '{0}' 的專案檔。</value>
  </data>
  <data name="FoundProjects_csy" xml:space="preserve">
    <value>Počet nalezených projektů se souborem packages.config: {0}. ({1})</value>
  </data>
  <data name="FoundProjects_deu" xml:space="preserve">
    <value>Es wurden {0} Projekte mit einer Datei "packages.config" gefunden. ({1})</value>
  </data>
  <data name="FoundProjects_esp" xml:space="preserve">
    <value>Se han encontrado {0} proyectos con un archivo packages.config. ({1})</value>
  </data>
  <data name="FoundProjects_fra" xml:space="preserve">
    <value>{0} projets contenant un fichier packages.config ont été trouvés. ({1})</value>
  </data>
  <data name="FoundProjects_ita" xml:space="preserve">
    <value>Trovati {0} progetti con packages.config file. ({1})</value>
  </data>
  <data name="FoundProjects_jpn" xml:space="preserve">
    <value>packages.config ファイルが指定されたプロジェクトが {0} 個見つかりました。({1})</value>
  </data>
  <data name="FoundProjects_kor" xml:space="preserve">
    <value>packages.config 파일이 있는 프로젝트를 {0}개 찾았습니다. ({1})</value>
  </data>
  <data name="FoundProjects_plk" xml:space="preserve">
    <value>Liczba znalezionych projektów z plikiem  packages.config: {0}. ({1})</value>
  </data>
  <data name="FoundProjects_ptb" xml:space="preserve">
    <value>Encontrados projetos {0} com um arquivo packages.config. ({1})</value>
  </data>
  <data name="FoundProjects_rus" xml:space="preserve">
    <value>Обнаружено проектов с файлом packages.config: {0}. ({1})</value>
  </data>
  <data name="FoundProjects_trk" xml:space="preserve">
    <value>packages.config dosyası içeren {0} proje bulundu. ({1})</value>
  </data>
  <data name="FoundProjects_chs" xml:space="preserve">
    <value>找到 {0} 个包含 packages.config 文件的项目。({1})</value>
  </data>
  <data name="FoundProjects_cht" xml:space="preserve">
    <value>找到具有 packages.confi 檔案的 {0} 個專案。({1})</value>
  </data>
  <data name="LookingForInstalledPackages_csy" xml:space="preserve">
    <value>Probíhá vyhledávání nainstalovaných balíčků v {0}.</value>
  </data>
  <data name="LookingForInstalledPackages_deu" xml:space="preserve">
    <value>In "{0}" wird nach installierten Paketen gesucht.</value>
  </data>
  <data name="LookingForInstalledPackages_esp" xml:space="preserve">
    <value>Buscando paquetes instalados en '{0}'.</value>
  </data>
  <data name="LookingForInstalledPackages_fra" xml:space="preserve">
    <value>Recherche en cours des packages installés sur '{0}'.</value>
  </data>
  <data name="LookingForInstalledPackages_ita" xml:space="preserve">
    <value>Ricerca pacchetti installati in '{0}'.</value>
  </data>
  <data name="LookingForInstalledPackages_jpn" xml:space="preserve">
    <value>'{0}' にインストールされているパッケージを探しています。</value>
  </data>
  <data name="LookingForInstalledPackages_kor" xml:space="preserve">
    <value>'{0}'에서 설치된 패키지를 찾고 있습니다.</value>
  </data>
  <data name="LookingForInstalledPackages_plk" xml:space="preserve">
    <value>Wyszukiwanie zainstalowanych pakietów w „{0}”.</value>
  </data>
  <data name="LookingForInstalledPackages_ptb" xml:space="preserve">
    <value>Buscar pacotes instalados em '{0}'.</value>
  </data>
  <data name="LookingForInstalledPackages_rus" xml:space="preserve">
    <value>Поиск установленных пакетов в "{0}".</value>
  </data>
  <data name="LookingForInstalledPackages_trk" xml:space="preserve">
    <value>{0}' içindeki yüklü paketler aranıyor.</value>
  </data>
  <data name="LookingForInstalledPackages_chs" xml:space="preserve">
    <value>正在“{0}”中查找已安装的程序包。</value>
  </data>
  <data name="LookingForInstalledPackages_cht" xml:space="preserve">
    <value>在 '{0}' 中尋找已安裝的封裝。</value>
  </data>
  <data name="ScanningForProjects_csy" xml:space="preserve">
    <value>Probíhá hledání projektů...</value>
  </data>
  <data name="ScanningForProjects_deu" xml:space="preserve">
    <value>Suchen nach Projekten...</value>
  </data>
  <data name="ScanningForProjects_esp" xml:space="preserve">
    <value>Examinando proyectos…</value>
  </data>
  <data name="ScanningForProjects_fra" xml:space="preserve">
    <value>Recherche de projets en cours…</value>
  </data>
  <data name="ScanningForProjects_ita" xml:space="preserve">
    <value>Ricercando progetti...</value>
  </data>
  <data name="ScanningForProjects_jpn" xml:space="preserve">
    <value>プロジェクトをスキャンしています...</value>
  </data>
  <data name="ScanningForProjects_kor" xml:space="preserve">
    <value>프로젝트를 스캔하는 중...</value>
  </data>
  <data name="ScanningForProjects_plk" xml:space="preserve">
    <value>Trwa skanowanie w poszukiwaniu projektów...</value>
  </data>
  <data name="ScanningForProjects_ptb" xml:space="preserve">
    <value>Verificando projetos ...</value>
  </data>
  <data name="ScanningForProjects_rus" xml:space="preserve">
    <value>Сканирование проектов…</value>
  </data>
  <data name="ScanningForProjects_trk" xml:space="preserve">
    <value>Projeler taranıyor…</value>
  </data>
  <data name="ScanningForProjects_chs" xml:space="preserve">
    <value>正在扫描项目...</value>
  </data>
  <data name="ScanningForProjects_cht" xml:space="preserve">
    <value>正在掃瞄專案...</value>
  </data>
  <data name="UpdatingProject_csy" xml:space="preserve">
    <value>Probíhá aktualizace {0}...</value>
  </data>
  <data name="UpdatingProject_deu" xml:space="preserve">
    <value>"{0}" wird aktualisiert...</value>
  </data>
  <data name="UpdatingProject_esp" xml:space="preserve">
    <value>Actualizando '{0}'…</value>
  </data>
  <data name="UpdatingProject_fra" xml:space="preserve">
    <value>Mise à jour de '{0}'…</value>
  </data>
  <data name="UpdatingProject_ita" xml:space="preserve">
    <value>Aggiornando '{0}'...</value>
  </data>
  <data name="UpdatingProject_jpn" xml:space="preserve">
    <value>'{0}' を更新しています...</value>
  </data>
  <data name="UpdatingProject_kor" xml:space="preserve">
    <value>'{0}'을(를) 업데이트하는 중...</value>
  </data>
  <data name="UpdatingProject_plk" xml:space="preserve">
    <value>Trwa aktualizacja „{0}”...</value>
  </data>
  <data name="UpdatingProject_ptb" xml:space="preserve">
    <value>Atualizando '{0}' ...</value>
  </data>
  <data name="UpdatingProject_rus" xml:space="preserve">
    <value>Обновление "{0}"...</value>
  </data>
  <data name="UpdatingProject_trk" xml:space="preserve">
    <value>{0}' güncelleniyor...</value>
  </data>
  <data name="UpdatingProject_chs" xml:space="preserve">
    <value>正在更新“{0}”...</value>
  </data>
  <data name="UpdatingProject_cht" xml:space="preserve">
    <value>正在更新 '{0}'...</value>
  </data>
  <data name="FoundProject_csy" xml:space="preserve">
    <value>Počet nalezených projektů se souborem packages.config: 1. ({0})</value>
  </data>
  <data name="FoundProject_deu" xml:space="preserve">
    <value>Es wurde ein Projekt mit einer Datei "packages.config" gefunden. ({0})</value>
  </data>
  <data name="FoundProject_esp" xml:space="preserve">
    <value>Se ha encontrado 1 proyecto con un archivo packages.config. ({0})</value>
  </data>
  <data name="FoundProject_fra" xml:space="preserve">
    <value>Un projet contenant packages.config a été trouvé. ({0})</value>
  </data>
  <data name="FoundProject_ita" xml:space="preserve">
    <value>Trovato 1 progetto con packages.config file. ({0})</value>
  </data>
  <data name="FoundProject_jpn" xml:space="preserve">
    <value>packages.config ファイルが指定されたプロジェクトが 1 個見つかりました。({0})</value>
  </data>
  <data name="FoundProject_kor" xml:space="preserve">
    <value>packages.config 파일이 있는 프로젝트를 1개 찾았습니다. ({0})</value>
  </data>
  <data name="FoundProject_plk" xml:space="preserve">
    <value>Znaleziono 1 projekt z plikiem packages.config. ({0})</value>
  </data>
  <data name="FoundProject_ptb" xml:space="preserve">
    <value>Encontrado um projeto com um arquivo packages.config. ({0})</value>
  </data>
  <data name="FoundProject_rus" xml:space="preserve">
    <value>Обнаружен 1 проект с файлом packages.config. ({0})</value>
  </data>
  <data name="FoundProject_trk" xml:space="preserve">
    <value>packages.config dosyası içeren 1 proje bulundu. ({0})</value>
  </data>
  <data name="FoundProject_chs" xml:space="preserve">
    <value>找到一个包含 packages.config 文件的项目。({0})</value>
  </data>
  <data name="FoundProject_cht" xml:space="preserve">
    <value>找到具有 packages.config 檔案的專案。({0})</value>
  </data>
  <data name="NoProjectsFound_csy" xml:space="preserve">
    <value>Nebyly nalezeny žádné projekty se souborem packages.config.</value>
  </data>
  <data name="NoProjectsFound_deu" xml:space="preserve">
    <value>Es wurden keine Projekte mit "packages.config" gefunden.</value>
  </data>
  <data name="NoProjectsFound_esp" xml:space="preserve">
    <value>No se han encontrado proyectos con packages.config.</value>
  </data>
  <data name="NoProjectsFound_fra" xml:space="preserve">
    <value>Aucun projet contenant le fichier packages.config n'a été trouvé.</value>
  </data>
  <data name="NoProjectsFound_ita" xml:space="preserve">
    <value>Nessun progetto trovato per packages.config.</value>
  </data>
  <data name="NoProjectsFound_jpn" xml:space="preserve">
    <value>packages.config が指定されたプロジェクトが見つかりませんでした。</value>
  </data>
  <data name="NoProjectsFound_kor" xml:space="preserve">
    <value>packages.config가 있는 프로젝트를 찾을 수 없습니다.</value>
  </data>
  <data name="NoProjectsFound_plk" xml:space="preserve">
    <value>Nie odnaleziono żadnych projektów z plikiem packages.config.</value>
  </data>
  <data name="NoProjectsFound_ptb" xml:space="preserve">
    <value>Nenhum projeto encontrado com packages.config.</value>
  </data>
  <data name="NoProjectsFound_rus" xml:space="preserve">
    <value>Проекты с файлом packages.config не найдены.</value>
  </data>
  <data name="NoProjectsFound_trk" xml:space="preserve">
    <value>Packages.config içeren hiçbir paket bulunamadı.</value>
  </data>
  <data name="NoProjectsFound_chs" xml:space="preserve">
    <value>找不到包含 packages.config 的项目。</value>
  </data>
  <data name="NoProjectsFound_cht" xml:space="preserve">
    <value>找不到具有 packages.config 的專案。</value>
  </data>
  <data name="UnableToFindSolution_csy" xml:space="preserve">
    <value>Nelze najít řešení {0}.</value>
  </data>
  <data name="UnableToFindSolution_deu" xml:space="preserve">
    <value>Das Projekt "{0}" wurde nicht gefunden.</value>
  </data>
  <data name="UnableToFindSolution_esp" xml:space="preserve">
    <value>No se puede encontrar la solución '{0}'.</value>
  </data>
  <data name="UnableToFindSolution_fra" xml:space="preserve">
    <value>Impossible de trouver la solution '{0}'.</value>
  </data>
  <data name="UnableToFindSolution_ita" xml:space="preserve">
    <value>Impossibile trovare soluzione '{0}'.</value>
  </data>
  <data name="UnableToFindSolution_jpn" xml:space="preserve">
    <value>ソリューション '{0}' が見つかりません。</value>
  </data>
  <data name="UnableToFindSolution_kor" xml:space="preserve">
    <value>'{0}' 솔루션을 찾을 수 없습니다.</value>
  </data>
  <data name="UnableToFindSolution_plk" xml:space="preserve">
    <value>Nie można znaleźć rozwiązania „{0}”.</value>
  </data>
  <data name="UnableToFindSolution_ptb" xml:space="preserve">
    <value>Não foi possível encontrar uma solução '{0}'.</value>
  </data>
  <data name="UnableToFindSolution_rus" xml:space="preserve">
    <value>Не удалось найти решение "{0}".</value>
  </data>
  <data name="UnableToFindSolution_trk" xml:space="preserve">
    <value>{0}' çözümü bulunamıyor.</value>
  </data>
  <data name="UnableToFindSolution_chs" xml:space="preserve">
    <value>找不到解决方案“{0}”。</value>
  </data>
  <data name="UnableToFindSolution_cht" xml:space="preserve">
    <value>找不到方案 '{0}'。</value>
  </data>
  <data name="CommandLine_Warning_csy" xml:space="preserve">
    <value>UPOZORNĚNÍ: {0}</value>
  </data>
  <data name="CommandLine_Warning_deu" xml:space="preserve">
    <value>WARNUNG: {0}</value>
  </data>
  <data name="CommandLine_Warning_esp" xml:space="preserve">
    <value>ADVERTENCIA: '{0}'</value>
  </data>
  <data name="CommandLine_Warning_fra" xml:space="preserve">
    <value>AVERTISSEMENT : {0}</value>
  </data>
  <data name="CommandLine_Warning_ita" xml:space="preserve">
    <value>AVVISO: {0}</value>
  </data>
  <data name="CommandLine_Warning_jpn" xml:space="preserve">
    <value>警告: {0}</value>
  </data>
  <data name="CommandLine_Warning_kor" xml:space="preserve">
    <value>경고: {0}</value>
  </data>
  <data name="CommandLine_Warning_plk" xml:space="preserve">
    <value>OSTRZEŻENIE: {0}</value>
  </data>
  <data name="CommandLine_Warning_ptb" xml:space="preserve">
    <value>AVISO: {0}</value>
  </data>
  <data name="CommandLine_Warning_rus" xml:space="preserve">
    <value>ПРЕДУПРЕЖДЕНИЕ. {0}</value>
  </data>
  <data name="CommandLine_Warning_trk" xml:space="preserve">
    <value>UYARI: {0}</value>
  </data>
  <data name="CommandLine_Warning_chs" xml:space="preserve">
    <value>警告: {0}</value>
  </data>
  <data name="CommandLine_Warning_cht" xml:space="preserve">
    <value>警告: {0}</value>
  </data>
  <data name="Credentials_Password_csy" xml:space="preserve">
    <value>Heslo: </value>
  </data>
  <data name="Credentials_Password_deu" xml:space="preserve">
    <value>Kennwort: </value>
  </data>
  <data name="Credentials_Password_esp" xml:space="preserve">
    <value>Contraseña:</value>
  </data>
  <data name="Credentials_Password_fra" xml:space="preserve">
    <value>Mot de passe : </value>
  </data>
  <data name="Credentials_Password_ita" xml:space="preserve">
    <value>Password:</value>
  </data>
  <data name="Credentials_Password_jpn" xml:space="preserve">
    <value>パスワード: </value>
  </data>
  <data name="Credentials_Password_kor" xml:space="preserve">
    <value>암호: </value>
  </data>
  <data name="Credentials_Password_plk" xml:space="preserve">
    <value>Hasło:</value>
  </data>
  <data name="Credentials_Password_ptb" xml:space="preserve">
    <value>Senha:</value>
  </data>
  <data name="Credentials_Password_rus" xml:space="preserve">
    <value>Пароль: </value>
  </data>
  <data name="Credentials_Password_trk" xml:space="preserve">
    <value>Parola: </value>
  </data>
  <data name="Credentials_Password_chs" xml:space="preserve">
    <value>密码: </value>
  </data>
  <data name="Credentials_Password_cht" xml:space="preserve">
    <value>密碼: </value>
  </data>
  <data name="Credentials_UserName_csy" xml:space="preserve">
    <value>Uživatelské jméno: </value>
  </data>
  <data name="Credentials_UserName_deu" xml:space="preserve">
    <value>UserName: </value>
  </data>
  <data name="Credentials_UserName_esp" xml:space="preserve">
    <value>Nombre de usuario:</value>
  </data>
  <data name="Credentials_UserName_fra" xml:space="preserve">
    <value>Nom d'utilisateur : </value>
  </data>
  <data name="Credentials_UserName_ita" xml:space="preserve">
    <value>Nome utente:</value>
  </data>
  <data name="Credentials_UserName_jpn" xml:space="preserve">
    <value>UserName: </value>
  </data>
  <data name="Credentials_UserName_kor" xml:space="preserve">
    <value>사용자 이름: </value>
  </data>
  <data name="Credentials_UserName_plk" xml:space="preserve">
    <value>Nazwa użytkownika: </value>
  </data>
  <data name="Credentials_UserName_ptb" xml:space="preserve">
    <value>Nome de usuário:</value>
  </data>
  <data name="Credentials_UserName_rus" xml:space="preserve">
    <value>Имя пользователя: </value>
  </data>
  <data name="Credentials_UserName_trk" xml:space="preserve">
    <value>KullanıcıAdı: </value>
  </data>
  <data name="Credentials_UserName_chs" xml:space="preserve">
    <value>用户名: </value>
  </data>
  <data name="Credentials_UserName_cht" xml:space="preserve">
    <value>使用者名稱: </value>
  </data>
  <data name="Credentials_RequestCredentials_csy" xml:space="preserve">
    <value>Zadejte přihlašovací údaje pro: {0}</value>
  </data>
  <data name="Credentials_RequestCredentials_deu" xml:space="preserve">
    <value>Bitte stellen Sie Anmeldeinformationen zur Verfügung für: {0}</value>
  </data>
  <data name="Credentials_RequestCredentials_esp" xml:space="preserve">
    <value>Proporcione las credenciales para: {0}</value>
  </data>
  <data name="Credentials_RequestCredentials_fra" xml:space="preserve">
    <value>Veuillez fournir les informations d'identification relative à : {0}</value>
  </data>
  <data name="Credentials_RequestCredentials_ita" xml:space="preserve">
    <value>Fornire credenziali per: {0}</value>
  </data>
  <data name="Credentials_RequestCredentials_jpn" xml:space="preserve">
    <value>次の資格情報を指定してください: {0}</value>
  </data>
  <data name="Credentials_RequestCredentials_kor" xml:space="preserve">
    <value>{0}에 대한 자격 증명을 제공하십시오.</value>
  </data>
  <data name="Credentials_RequestCredentials_plk" xml:space="preserve">
    <value>Podaj poświadczenia dla: {0}</value>
  </data>
  <data name="Credentials_RequestCredentials_ptb" xml:space="preserve">
    <value>Forneça as credenciais para: {0}</value>
  </data>
  <data name="Credentials_RequestCredentials_rus" xml:space="preserve">
    <value>Укажите учетные данные для: {0}</value>
  </data>
  <data name="Credentials_RequestCredentials_trk" xml:space="preserve">
    <value>Lütfen buna ait kimlik bilgilerini belirtin: {0}</value>
  </data>
  <data name="Credentials_RequestCredentials_chs" xml:space="preserve">
    <value>请提供以下人员的凭据: {0}</value>
  </data>
  <data name="Credentials_RequestCredentials_cht" xml:space="preserve">
    <value>請提供以下項目的認證: {0}</value>
  </data>
  <data name="InstallCommandPackageAlreadyExists_csy" xml:space="preserve">
    <value>Balíček {0} je již nainstalován.</value>
  </data>
  <data name="InstallCommandPackageAlreadyExists_deu" xml:space="preserve">
    <value>Das Paket "{0}" ist bereits installiert.</value>
  </data>
  <data name="InstallCommandPackageAlreadyExists_esp" xml:space="preserve">
    <value>Ya se ha instalado el paquete "{0}".</value>
  </data>
  <data name="InstallCommandPackageAlreadyExists_fra" xml:space="preserve">
    <value>Le package « {0} » est déjà installé.</value>
  </data>
  <data name="InstallCommandPackageAlreadyExists_ita" xml:space="preserve">
    <value>Pacchetto "{0}" è già installato</value>
  </data>
  <data name="InstallCommandPackageAlreadyExists_jpn" xml:space="preserve">
    <value>パッケージ "{0}" は既にインストールされています。</value>
  </data>
  <data name="InstallCommandPackageAlreadyExists_kor" xml:space="preserve">
    <value>{0} 패키지는 이미 설치되었습니다.</value>
  </data>
  <data name="InstallCommandPackageAlreadyExists_plk" xml:space="preserve">
    <value>Pakiet „{0}” został już zainstalowany.</value>
  </data>
  <data name="InstallCommandPackageAlreadyExists_ptb" xml:space="preserve">
    <value>O pacote "{0}" já está instalado.</value>
  </data>
  <data name="InstallCommandPackageAlreadyExists_rus" xml:space="preserve">
    <value>Пакет "{0}" уже установлен.</value>
  </data>
  <data name="InstallCommandPackageAlreadyExists_trk" xml:space="preserve">
    <value>"{0}" paketi zaten yüklü.</value>
  </data>
  <data name="InstallCommandPackageAlreadyExists_chs" xml:space="preserve">
    <value>已安装程序包“{0}”。</value>
  </data>
  <data name="InstallCommandPackageAlreadyExists_cht" xml:space="preserve">
    <value>已安裝封裝 "{0}"。</value>
  </data>
  <data name="SourcesCommandNoSources_csy" xml:space="preserve">
    <value>Nebyly nalezeny žádné zdroje.</value>
  </data>
  <data name="SourcesCommandNoSources_deu" xml:space="preserve">
    <value>Es wurden keine Quellen gefunden.</value>
  </data>
  <data name="SourcesCommandNoSources_esp" xml:space="preserve">
    <value>No se ha encontrado ningún origen.</value>
  </data>
  <data name="SourcesCommandNoSources_fra" xml:space="preserve">
    <value>Aucune source trouvée.</value>
  </data>
  <data name="SourcesCommandNoSources_ita" xml:space="preserve">
    <value>Nessuna fonte trovata.</value>
  </data>
  <data name="SourcesCommandNoSources_jpn" xml:space="preserve">
    <value>ソースが見つかりません。</value>
  </data>
  <data name="SourcesCommandNoSources_kor" xml:space="preserve">
    <value>소스를 찾을 수 없습니다.</value>
  </data>
  <data name="SourcesCommandNoSources_plk" xml:space="preserve">
    <value>Nie znaleziono żadnych źródeł.</value>
  </data>
  <data name="SourcesCommandNoSources_ptb" xml:space="preserve">
    <value>Nenhuma origem encontrada.</value>
  </data>
  <data name="SourcesCommandNoSources_rus" xml:space="preserve">
    <value>Источники не обнаружены.</value>
  </data>
  <data name="SourcesCommandNoSources_trk" xml:space="preserve">
    <value>Hiçbir kaynak bulunamadı.</value>
  </data>
  <data name="SourcesCommandNoSources_chs" xml:space="preserve">
    <value>找不到源。</value>
  </data>
  <data name="SourcesCommandNoSources_cht" xml:space="preserve">
    <value>找不到來源。</value>
  </data>
  <data name="SourcesCommandRegisteredSources_csy" xml:space="preserve">
    <value>Registrované zdroje:</value>
  </data>
  <data name="SourcesCommandRegisteredSources_deu" xml:space="preserve">
    <value>Registrierte Quellen:</value>
  </data>
  <data name="SourcesCommandRegisteredSources_esp" xml:space="preserve">
    <value>Orígenes registrados:</value>
  </data>
  <data name="SourcesCommandRegisteredSources_fra" xml:space="preserve">
    <value>Sources inscrites :</value>
  </data>
  <data name="SourcesCommandRegisteredSources_ita" xml:space="preserve">
    <value>Fonti registrate:</value>
  </data>
  <data name="SourcesCommandRegisteredSources_jpn" xml:space="preserve">
    <value>登録されているソース:</value>
  </data>
  <data name="SourcesCommandRegisteredSources_kor" xml:space="preserve">
    <value>등록된 소스:</value>
  </data>
  <data name="SourcesCommandRegisteredSources_plk" xml:space="preserve">
    <value>Zarejestrowane źródła:</value>
  </data>
  <data name="SourcesCommandRegisteredSources_ptb" xml:space="preserve">
    <value>Origens registradas:</value>
  </data>
  <data name="SourcesCommandRegisteredSources_rus" xml:space="preserve">
    <value>Зарегистрированные источники:</value>
  </data>
  <data name="SourcesCommandRegisteredSources_trk" xml:space="preserve">
    <value>Kayıtlı Kaynaklar:</value>
  </data>
  <data name="SourcesCommandRegisteredSources_chs" xml:space="preserve">
    <value>已注册的源:</value>
  </data>
  <data name="SourcesCommandRegisteredSources_cht" xml:space="preserve">
    <value>已註冊來源:</value>
  </data>
  <data name="SourcesCommandInvalidSource_csy" xml:space="preserve">
    <value>Zadaný zdroj je neplatný. Zadejte platný zdroj.</value>
  </data>
  <data name="SourcesCommandInvalidSource_deu" xml:space="preserve">
    <value>Die angegebene Quelle ist ungültig. Bitte geben Sie eine gültige Quelle an.</value>
  </data>
  <data name="SourcesCommandInvalidSource_esp" xml:space="preserve">
    <value>El origen especificado no es válido. Proporcione un origen válido.</value>
  </data>
  <data name="SourcesCommandInvalidSource_fra" xml:space="preserve">
    <value>La source spécifiée n'est pas valide. Veuillez fournir une source valide.</value>
  </data>
  <data name="SourcesCommandInvalidSource_ita" xml:space="preserve">
    <value>La fonte specificata non è valida. Fornire una fonte valida.</value>
  </data>
  <data name="SourcesCommandInvalidSource_jpn" xml:space="preserve">
    <value>指定されたソースは無効です。有効なソースを指定してください。</value>
  </data>
  <data name="SourcesCommandInvalidSource_kor" xml:space="preserve">
    <value>지정한 소스가 잘못되었습니다. 올바른 소스를 제공하십시오.</value>
  </data>
  <data name="SourcesCommandInvalidSource_plk" xml:space="preserve">
    <value>Podane źródło jest nieprawidłowe. Określ prawidłowe źródło.</value>
  </data>
  <data name="SourcesCommandInvalidSource_ptb" xml:space="preserve">
    <value>A origem especificada é inválida. Forneça uma origem válida.</value>
  </data>
  <data name="SourcesCommandInvalidSource_rus" xml:space="preserve">
    <value>Указан недопустимый источник. Укажите допустимый источник.</value>
  </data>
  <data name="SourcesCommandInvalidSource_trk" xml:space="preserve">
    <value>Belirtilen kaynak geçersiz. Lütfen geçerli bir kaynak belirtin.</value>
  </data>
  <data name="SourcesCommandInvalidSource_chs" xml:space="preserve">
    <value>指定的源无效。请提供有效源。</value>
  </data>
  <data name="SourcesCommandInvalidSource_cht" xml:space="preserve">
    <value>指定的來源無效。請提供有效來源。</value>
  </data>
  <data name="SourcesCommandNameRequired_csy" xml:space="preserve">
    <value>Zadaný název nesmí být prázdný. Zadejte platný název.</value>
  </data>
  <data name="SourcesCommandNameRequired_deu" xml:space="preserve">
    <value>Der angegebene Name darf nicht leer sein. Bitte geben Sie einen gültigen Namen an.</value>
  </data>
  <data name="SourcesCommandNameRequired_esp" xml:space="preserve">
    <value>El nombre especificado no puede estar vacío. Proporcione un nombre válido.</value>
  </data>
  <data name="SourcesCommandNameRequired_fra" xml:space="preserve">
    <value>Le nom spécifié ne peut pas être vide. Veuillez fournir un nom valide.</value>
  </data>
  <data name="SourcesCommandNameRequired_ita" xml:space="preserve">
    <value>Il nome specificato non può essere vuoto. Fornire un nome valido.</value>
  </data>
  <data name="SourcesCommandNameRequired_jpn" xml:space="preserve">
    <value>空の名前は指定できません。有効な名前を指定してください。</value>
  </data>
  <data name="SourcesCommandNameRequired_kor" xml:space="preserve">
    <value>지정한 이름은 비워둘 수 없습니다. 올바른 이름을 제공하십시오.</value>
  </data>
  <data name="SourcesCommandNameRequired_plk" xml:space="preserve">
    <value>Nazwa nie może być pusta. Określ prawidłową nazwę.</value>
  </data>
  <data name="SourcesCommandNameRequired_ptb" xml:space="preserve">
    <value>O nome especificado não pode ficar vazio. Forneça um nome válido.</value>
  </data>
  <data name="SourcesCommandNameRequired_rus" xml:space="preserve">
    <value>Указанное имя не может быть пустым. Укажите допустимое имя.</value>
  </data>
  <data name="SourcesCommandNameRequired_trk" xml:space="preserve">
    <value>Belirtilen ad boş olamaz. Lütfen geçerli bir ad belirtin.</value>
  </data>
  <data name="SourcesCommandNameRequired_chs" xml:space="preserve">
    <value>指定的名称不能为空。请提供有效的名称。</value>
  </data>
  <data name="SourcesCommandNameRequired_cht" xml:space="preserve">
    <value>指定的名稱不能為空。請提供有效名稱。</value>
  </data>
  <data name="SourcesCommandSourceAddedSuccessfully_csy" xml:space="preserve">
    <value>Zdroj balíčku s názvem {0} byl úspěšně přidán.</value>
  </data>
  <data name="SourcesCommandSourceAddedSuccessfully_deu" xml:space="preserve">
    <value>Die Paketquelle mit dem Namen "{0}" wurde erfolgreich hinzugefügt.</value>
  </data>
  <data name="SourcesCommandSourceAddedSuccessfully_esp" xml:space="preserve">
    <value>Origen del paquete con nombre: {0} agregado correctamente.</value>
  </data>
  <data name="SourcesCommandSourceAddedSuccessfully_fra" xml:space="preserve">
    <value>Source de package avec nom : {0} ajouté correctement.</value>
  </data>
  <data name="SourcesCommandSourceAddedSuccessfully_ita" xml:space="preserve">
    <value>Fonte pacchetto con nome: {0} aggiunto correttamente.</value>
  </data>
  <data name="SourcesCommandSourceAddedSuccessfully_jpn" xml:space="preserve">
    <value>次の名前のパッケージ ソース:{0} が正常に追加されました。</value>
  </data>
  <data name="SourcesCommandSourceAddedSuccessfully_kor" xml:space="preserve">
    <value>{0} 이름의 패키지 소스가 추가되었습니다.</value>
  </data>
  <data name="SourcesCommandSourceAddedSuccessfully_plk" xml:space="preserve">
    <value>Pomyślnie dodano źródło pakietów o nazwie: {0}.</value>
  </data>
  <data name="SourcesCommandSourceAddedSuccessfully_ptb" xml:space="preserve">
    <value>Origem de pacote com o nome: {0} adicionada com sucesso.</value>
  </data>
  <data name="SourcesCommandSourceAddedSuccessfully_rus" xml:space="preserve">
    <value>Источник пакетов с именем: {0} успешно добавлен.</value>
  </data>
  <data name="SourcesCommandSourceAddedSuccessfully_trk" xml:space="preserve">
    <value>{0} Adlı Paket Kaynağı başarıyla eklendi.</value>
  </data>
  <data name="SourcesCommandSourceAddedSuccessfully_chs" xml:space="preserve">
    <value>已成功添加名为 {0} 的程序包源。</value>
  </data>
  <data name="SourcesCommandSourceAddedSuccessfully_cht" xml:space="preserve">
    <value>具有名稱的封裝來源: {0} 已成功新增。</value>
  </data>
  <data name="SourcesCommandSourceRequired_csy" xml:space="preserve">
    <value>Zadaný zdroj nesmí být prázdný. Zadejte platný zdroj.</value>
  </data>
  <data name="SourcesCommandSourceRequired_deu" xml:space="preserve">
    <value>Die angegebene Quelle darf nicht leer sein. Bitte geben Sie eine gültige Quelle an.</value>
  </data>
  <data name="SourcesCommandSourceRequired_esp" xml:space="preserve">
    <value>El origen especificado no puede estar vacío. Proporcione un origen válido.</value>
  </data>
  <data name="SourcesCommandSourceRequired_fra" xml:space="preserve">
    <value>La source spécifiée ne peut pas être vide. Veuillez fournir une source valide.</value>
  </data>
  <data name="SourcesCommandSourceRequired_ita" xml:space="preserve">
    <value>La fonte specificata non può essere vuota. Fornire una fonte valida.</value>
  </data>
  <data name="SourcesCommandSourceRequired_jpn" xml:space="preserve">
    <value>空のソースは指定できません。有効なソースを指定してください。</value>
  </data>
  <data name="SourcesCommandSourceRequired_kor" xml:space="preserve">
    <value>지정한 소스는 비워둘 수 없습니다. 올바른 소스를 제공하십시오.</value>
  </data>
  <data name="SourcesCommandSourceRequired_plk" xml:space="preserve">
    <value>Źródło nie może być puste. Podaj prawidłowe źródło.</value>
  </data>
  <data name="SourcesCommandSourceRequired_ptb" xml:space="preserve">
    <value>A origem especificada não ficar vazia. Forneça uma origem válida.</value>
  </data>
  <data name="SourcesCommandSourceRequired_rus" xml:space="preserve">
    <value>Указанный источник не может быть пустым. Укажите допустимый источник.</value>
  </data>
  <data name="SourcesCommandSourceRequired_trk" xml:space="preserve">
    <value>Belirtilen kaynak boş olamaz. Lütfen geçerli bir kaynak belirtin.</value>
  </data>
  <data name="SourcesCommandSourceRequired_chs" xml:space="preserve">
    <value>指定的源不能为空。请提供有效源。</value>
  </data>
  <data name="SourcesCommandSourceRequired_cht" xml:space="preserve">
    <value>指定的來源不能為空。請提供有效的來源。</value>
  </data>
  <data name="SourcesCommandUniqueName_csy" xml:space="preserve">
    <value>Zadaný název již byl přidán do seznamu dostupných zdrojů balíčků. Zadejte jedinečný název.</value>
  </data>
  <data name="SourcesCommandUniqueName_deu" xml:space="preserve">
    <value>Der angegebene Name wurde der Liste der verfügbaren Paketquellen bereits hinzugefügt. Bitte geben Sie einen eindeutigen Namen an.</value>
  </data>
  <data name="SourcesCommandUniqueName_esp" xml:space="preserve">
    <value>El nombre especificado ya se ha agregado a la lista de orígenes de paquete disponibles. Proporcione un nombre único.</value>
  </data>
  <data name="SourcesCommandUniqueName_fra" xml:space="preserve">
    <value>Le nom spécifié a déjà été ajouté à la liste de sources de package disponibles. Veuillez fournir un nom unique.</value>
  </data>
  <data name="SourcesCommandUniqueName_ita" xml:space="preserve">
    <value>Il nome specificato è stato aggiunto alla lista di fonti pacchetto disponibili. Fornire un nome unico</value>
  </data>
  <data name="SourcesCommandUniqueName_jpn" xml:space="preserve">
    <value>指定された名前は既に利用可能なパッケージ ソースの一覧に追加されています。一意の名前を指定してください。</value>
  </data>
  <data name="SourcesCommandUniqueName_kor" xml:space="preserve">
    <value>지정한 이름은 이미 사용 가능한 패키지 소스 목록에 추가되어 있습니다. 고유한 이름을 제공하십시오.</value>
  </data>
  <data name="SourcesCommandUniqueName_plk" xml:space="preserve">
    <value>Określona nazwa została już dodana do listy dostępnych źródeł pakietów. Podaj unikatową nazwę.</value>
  </data>
  <data name="SourcesCommandUniqueName_ptb" xml:space="preserve">
    <value>O nome especificado já foi adicionado à lista de origens de pacotes disponíveis. Forneça um nome exclusivo.</value>
  </data>
  <data name="SourcesCommandUniqueName_rus" xml:space="preserve">
    <value>Указанное имя уже было добавлено в список доступных источников пакетов. Укажите уникальное имя.</value>
  </data>
  <data name="SourcesCommandUniqueName_trk" xml:space="preserve">
    <value>Belirtilen ad zaten kullanılabilir paket kaynakları listesine eklenmiş. Lütfen benzersiz bir ad belirtin.</value>
  </data>
  <data name="SourcesCommandUniqueName_chs" xml:space="preserve">
    <value>指定的名称已添加到可用程序包源列表。请提供唯一名称。</value>
  </data>
  <data name="SourcesCommandUniqueName_cht" xml:space="preserve">
    <value>指定的名稱已新增到可用封裝來源清單。請提供唯一名稱。</value>
  </data>
  <data name="SourcesCommandUniqueSource_csy" xml:space="preserve">
    <value>Zadaný zdroj již byl přidán do seznamu dostupných zdrojů balíčků. Zadejte jedinečný zdroj.</value>
  </data>
  <data name="SourcesCommandUniqueSource_deu" xml:space="preserve">
    <value>Der angegebene Name wurde der Liste der verfügbaren Paketquellen bereits hinzugefügt. Bitte geben Sie eine eindeutige Quelle an.</value>
  </data>
  <data name="SourcesCommandUniqueSource_esp" xml:space="preserve">
    <value>El origen especificado ya se ha agregado a la lista de orígenes de paquete disponibles. Proporcione un nombre único.</value>
  </data>
  <data name="SourcesCommandUniqueSource_fra" xml:space="preserve">
    <value>La source spécifiée a déjà été ajoutée à la liste de sources de package disponibles. Veuillez fournir une source unique.</value>
  </data>
  <data name="SourcesCommandUniqueSource_ita" xml:space="preserve">
    <value>La fonte specificata è stato aggiunta alla lista di fonti pacchetto disponibili. Fornire una fonte unica.</value>
  </data>
  <data name="SourcesCommandUniqueSource_jpn" xml:space="preserve">
    <value>指定されたソースは既に利用可能なパッケージ ソースの一覧に追加されています。一意のソースを指定してください。</value>
  </data>
  <data name="SourcesCommandUniqueSource_kor" xml:space="preserve">
    <value>지정한 소스는 이미 사용 가능한 패키지 소스 목록에 추가되어 있습니다. 고유한 소스를 제공하십시오.</value>
  </data>
  <data name="SourcesCommandUniqueSource_plk" xml:space="preserve">
    <value>Określone źródło zostało już dodane do listy dostępnych źródeł pakietów. Podaj unikatowe źródło.</value>
  </data>
  <data name="SourcesCommandUniqueSource_ptb" xml:space="preserve">
    <value>A origem especificada já foi adicionada à lista de origens de pacotes disponíveis. Forneça uma origem única.</value>
  </data>
  <data name="SourcesCommandUniqueSource_rus" xml:space="preserve">
    <value>Указанный источник имя уже был добавлен в список доступных источников пакетов. Укажите уникальный источник.</value>
  </data>
  <data name="SourcesCommandUniqueSource_trk" xml:space="preserve">
    <value>Belirtilen kaynak zaten kullanılabilir paket kaynakları listesine eklenmiş. Lütfen benzersiz bir kaynak belirtin.</value>
  </data>
  <data name="SourcesCommandUniqueSource_chs" xml:space="preserve">
    <value>指定的源已添加到可用程序包源列表。请提供唯一源。</value>
  </data>
  <data name="SourcesCommandUniqueSource_cht" xml:space="preserve">
    <value>指定的來源已新增到可用封裝來源清單。請提供唯一名稱。</value>
  </data>
  <data name="SourcesCommandNoMatchingSourcesFound_csy" xml:space="preserve">
    <value>Nebyly nalezen žádné zdroje balíčků odpovídající názvu: {0}.</value>
  </data>
  <data name="SourcesCommandNoMatchingSourcesFound_deu" xml:space="preserve">
    <value>Es wurden keine Paketquellen gefunden, die mit dem folgenden Namen übereinstimmen: {0}.</value>
  </data>
  <data name="SourcesCommandNoMatchingSourcesFound_esp" xml:space="preserve">
    <value>No se puede encontrar ningún nombre que coincida con los orígenes del paquete: {0}.</value>
  </data>
  <data name="SourcesCommandNoMatchingSourcesFound_fra" xml:space="preserve">
    <value>Impossible de trouver un nom de source de package correspondant : {0}.</value>
  </data>
  <data name="SourcesCommandNoMatchingSourcesFound_ita" xml:space="preserve">
    <value>Impossibile trovare il nome del pacchetto: {0}.</value>
  </data>
  <data name="SourcesCommandNoMatchingSourcesFound_jpn" xml:space="preserve">
    <value>名前と一致するパッケージ ソースが見つかりません: {0}.</value>
  </data>
  <data name="SourcesCommandNoMatchingSourcesFound_kor" xml:space="preserve">
    <value>{0} 이름과 일치하는 패키지 소스를 찾을 수 없습니다.</value>
  </data>
  <data name="SourcesCommandNoMatchingSourcesFound_plk" xml:space="preserve">
    <value>Nie można odnaleźć żadnych zgodnych nazw źródeł pakietów: {0}.</value>
  </data>
  <data name="SourcesCommandNoMatchingSourcesFound_ptb" xml:space="preserve">
    <value>Não é possível encontrar nenhum nome correspondente de origem de pacote: {0}.</value>
  </data>
  <data name="SourcesCommandNoMatchingSourcesFound_rus" xml:space="preserve">
    <value>Не удалось найти источники пакетов, соответствующие имени: {0}.</value>
  </data>
  <data name="SourcesCommandNoMatchingSourcesFound_trk" xml:space="preserve">
    <value>Bu adla eşleşen herhangi bir paket kaynağı bulunamadı: {0}.</value>
  </data>
  <data name="SourcesCommandNoMatchingSourcesFound_chs" xml:space="preserve">
    <value>找不到与名称 {0} 匹配的任何程序包源。</value>
  </data>
  <data name="SourcesCommandNoMatchingSourcesFound_cht" xml:space="preserve">
    <value>找不到入封裝來源相符名稱: {0}.</value>
  </data>
  <data name="SourcesCommandSourceRemovedSuccessfully_csy" xml:space="preserve">
    <value>Zdroj balíčku s názvem {0} byl úspěšně odebrán.</value>
  </data>
  <data name="SourcesCommandSourceRemovedSuccessfully_deu" xml:space="preserve">
    <value>Die Paketquelle mit dem Namen "{0}" wurde erfolgreich entfernt.</value>
  </data>
  <data name="SourcesCommandSourceRemovedSuccessfully_esp" xml:space="preserve">
    <value>Origen del paquete con nombre: {0} quitado correctamente.</value>
  </data>
  <data name="SourcesCommandSourceRemovedSuccessfully_fra" xml:space="preserve">
    <value>Source de package avec nom : {0} supprimé correctement.</value>
  </data>
  <data name="SourcesCommandSourceRemovedSuccessfully_ita" xml:space="preserve">
    <value>Fonte pacchetto con nome: {0} rimossa correttamente..</value>
  </data>
  <data name="SourcesCommandSourceRemovedSuccessfully_jpn" xml:space="preserve">
    <value>次の名前のパッケージ ソース:{0} は正常に削除されました。</value>
  </data>
  <data name="SourcesCommandSourceRemovedSuccessfully_kor" xml:space="preserve">
    <value>{0} 이름의 패키지 소스가 제거되었습니다.</value>
  </data>
  <data name="SourcesCommandSourceRemovedSuccessfully_plk" xml:space="preserve">
    <value>Pomyślnie usunięto źródło pakietów o nazwie: {0}.</value>
  </data>
  <data name="SourcesCommandSourceRemovedSuccessfully_ptb" xml:space="preserve">
    <value>Origem do pacote com o nome: {0} removida com sucesso.</value>
  </data>
  <data name="SourcesCommandSourceRemovedSuccessfully_rus" xml:space="preserve">
    <value>Источник пакетов с именем: {0} успешно удален.</value>
  </data>
  <data name="SourcesCommandSourceRemovedSuccessfully_trk" xml:space="preserve">
    <value>{0} Adlı Paket Kaynağı başarıyla kaldırıldı.</value>
  </data>
  <data name="SourcesCommandSourceRemovedSuccessfully_chs" xml:space="preserve">
    <value>已成功删除名为 {0} 的程序包源。</value>
  </data>
  <data name="SourcesCommandSourceRemovedSuccessfully_cht" xml:space="preserve">
    <value>具有名稱的封裝來源: {3} 已成功移除。</value>
  </data>
  <data name="SourcesCommandAllNameIsReserved_csy" xml:space="preserve">
    <value>Název zdroje balíčku All je vyhrazený název.</value>
  </data>
  <data name="SourcesCommandAllNameIsReserved_deu" xml:space="preserve">
    <value>Der Paketquellname "All" ist ein reservierter Name.</value>
  </data>
  <data name="SourcesCommandAllNameIsReserved_esp" xml:space="preserve">
    <value>El nombre de origen del paquete 'Todo' es un nombre reservado.</value>
  </data>
  <data name="SourcesCommandAllNameIsReserved_fra" xml:space="preserve">
    <value>Le nom de source de package 'All' est réservé.</value>
  </data>
  <data name="SourcesCommandAllNameIsReserved_ita" xml:space="preserve">
    <value>Nome pacchetto 'Tutti' è un nome riservato.</value>
  </data>
  <data name="SourcesCommandAllNameIsReserved_jpn" xml:space="preserve">
    <value>パッケージ ソース名 'All' は予約名です。</value>
  </data>
  <data name="SourcesCommandAllNameIsReserved_kor" xml:space="preserve">
    <value>패키지 소스 이름 'All'은 예약된 이름입니다.</value>
  </data>
  <data name="SourcesCommandAllNameIsReserved_plk" xml:space="preserve">
    <value>Nazwa źródła pakietów „Wszystkie” jest nazwą zarezerwowaną.</value>
  </data>
  <data name="SourcesCommandAllNameIsReserved_ptb" xml:space="preserve">
    <value>O nome de origem do pacote 'Todos' é um nome reservado.</value>
  </data>
  <data name="SourcesCommandAllNameIsReserved_rus" xml:space="preserve">
    <value>Имя источника пакетов "All" является зарезервированным именем.</value>
  </data>
  <data name="SourcesCommandAllNameIsReserved_trk" xml:space="preserve">
    <value>Tümü' paket kaynak adı ayrılmış bir addır.</value>
  </data>
  <data name="SourcesCommandAllNameIsReserved_chs" xml:space="preserve">
    <value>程序包源名称 "All" 是保留名称。</value>
  </data>
  <data name="SourcesCommandAllNameIsReserved_cht" xml:space="preserve">
    <value>封裝來源名稱 'All' 為保留的名稱。</value>
  </data>
  <data name="ReservedPackageNameAll_csy" xml:space="preserve">
    <value>Vše</value>
  </data>
  <data name="ReservedPackageNameAll_deu" xml:space="preserve">
    <value>Alle</value>
  </data>
  <data name="ReservedPackageNameAll_esp" xml:space="preserve">
    <value>Todos</value>
  </data>
  <data name="ReservedPackageNameAll_fra" xml:space="preserve">
    <value>Tous</value>
  </data>
  <data name="ReservedPackageNameAll_ita" xml:space="preserve">
    <value>Tutto</value>
  </data>
  <data name="ReservedPackageNameAll_jpn" xml:space="preserve">
    <value>すべて</value>
  </data>
  <data name="ReservedPackageNameAll_kor" xml:space="preserve">
    <value>모두</value>
  </data>
  <data name="ReservedPackageNameAll_plk" xml:space="preserve">
    <value>Wszystkie</value>
  </data>
  <data name="ReservedPackageNameAll_ptb" xml:space="preserve">
    <value>Tudo</value>
  </data>
  <data name="ReservedPackageNameAll_rus" xml:space="preserve">
    <value>Все</value>
  </data>
  <data name="ReservedPackageNameAll_trk" xml:space="preserve">
    <value>Tümü</value>
  </data>
  <data name="ReservedPackageNameAll_chs" xml:space="preserve">
    <value>全部</value>
  </data>
  <data name="ReservedPackageNameAll_cht" xml:space="preserve">
    <value>全部</value>
  </data>
  <data name="PackageCommandNoFilesForLibPackage_csy" xml:space="preserve">
    <value>Sestavení balíčku se nezdařilo. Ověřte, zda {0} zahrnuje soubory sestavení. Nápovědu týkající se sestavení balíčku symbolů naleznete na webu {1}.</value>
  </data>
  <data name="PackageCommandNoFilesForLibPackage_deu" xml:space="preserve">
    <value>Fehler beim Erstellen des Pakets. Stellen Sie sicher, dass "{0}" Assemblydateien enthält. Hilfe zum Erstellen eines Symbolpakets finden Sie unter {1}.</value>
  </data>
  <data name="PackageCommandNoFilesForLibPackage_esp" xml:space="preserve">
    <value>Error al compilar el paquete. Asegúrese de que '{0}' incluye los archivos de ensamblado. Para obtener ayuda sobre la compilación de paquetes de símbolos, visite {1}.</value>
  </data>
  <data name="PackageCommandNoFilesForLibPackage_fra" xml:space="preserve">
    <value>Échec de la création du package. Assurez-vous que '{0}' inclut les fichiers d'assembly. Pour obtenir l'aide relative à la création d'un package de symboles, visitez {1}.</value>
  </data>
  <data name="PackageCommandNoFilesForLibPackage_ita" xml:space="preserve">
    <value>Impossibile impostare package. Assicurarsi che '{0}' include i file di assemblaggio. Per aiuto sull'impostazione dei simboli, visitare {1}.</value>
  </data>
  <data name="PackageCommandNoFilesForLibPackage_jpn" xml:space="preserve">
    <value>パッケージをビルドできませんでした。'{0}' にアセンブリ ファイルが含まれることを確認してください。シンボル パッケージのビルド方法については、{1} を参照してください。</value>
  </data>
  <data name="PackageCommandNoFilesForLibPackage_kor" xml:space="preserve">
    <value>패키지를 빌드하지 못했습니다. '{0}'에 어셈블리 파일이 있는지 확인하십시오. 기호 패키지를 빌드하는 방법에 대한 도움말은 {1}을(를) 참조하십시오.</value>
  </data>
  <data name="PackageCommandNoFilesForLibPackage_plk" xml:space="preserve">
    <value>Nie można skompilować pakietu. Upewnij się, że „{0}” zawiera pliki zestawów. Aby uzyskać pomoc na temat kompilowania pakietów symboli, odwiedź {1}.</value>
  </data>
  <data name="PackageCommandNoFilesForLibPackage_ptb" xml:space="preserve">
    <value>Falha ao construir pacote. Verifique se  '{0}' inclui arquivos de assembly. Para ajudar a construir pacotes de símbolos, visite {1}.</value>
  </data>
  <data name="PackageCommandNoFilesForLibPackage_rus" xml:space="preserve">
    <value>Не удалось выполнить сборку пакета. Убедитесь, что "{0}" содержит файлы сборки. Справку о выполнении сборки пакета символов см. по адресу: {1}.</value>
  </data>
  <data name="PackageCommandNoFilesForLibPackage_trk" xml:space="preserve">
    <value>Paket oluşturulamadı. '{0}' öğesinin derleme dosyalarını içerdiğinden emin olun. Simge paketi oluşturma konusunda yardım almak için, {1} sayfasını ziyaret edin.</value>
  </data>
  <data name="PackageCommandNoFilesForLibPackage_chs" xml:space="preserve">
    <value>无法生成程序包。请确保“{0}”包括程序集文件。有关生成符号程序包的帮助，请访问 {1}。</value>
  </data>
  <data name="PackageCommandNoFilesForLibPackage_cht" xml:space="preserve">
    <value>無法建置封裝。確定 '{0}' 包含組件檔案。如需建置符號封裝的說明，請造訪 {1}。</value>
  </data>
  <data name="PackageCommandNoFilesForSymbolsPackage_csy" xml:space="preserve">
    <value>Sestavení balíčku se nezdařilo. Ověřte, zda {0} zahrnuje zdroj a soubory symbolů. Nápovědu týkající se sestavení balíčku symbolů naleznete na webu {1}.</value>
  </data>
  <data name="PackageCommandNoFilesForSymbolsPackage_deu" xml:space="preserve">
    <value>Fehler beim Erstellen des Pakets. Stellen Sie sicher, dass "{0}" Quell- und Symboldateien enthält. Hilfe zum Erstellen eines Symbolpakets finden Sie unter {1}.</value>
  </data>
  <data name="PackageCommandNoFilesForSymbolsPackage_esp" xml:space="preserve">
    <value>Error al compilar el paquete. Asegúrese de que '{0}' incluye los archivos de símbolos y de origen. Para obtener ayuda sobre la compilación de paquetes de símbolos, visite {1}.</value>
  </data>
  <data name="PackageCommandNoFilesForSymbolsPackage_fra" xml:space="preserve">
    <value>Échec de la création du package. Assurez-vous que '{0}' inclut les fichiers source et de symboles. Pour obtenir l'aide relative à la création d'un package de symboles, visitez {1}.</value>
  </data>
  <data name="PackageCommandNoFilesForSymbolsPackage_ita" xml:space="preserve">
    <value>Impossibile impostare package. Assicurarsi che '{0}' include i file di assemblaggio. Per aiuto sull'impostazione dei simboli, visitare {1}.</value>
  </data>
  <data name="PackageCommandNoFilesForSymbolsPackage_jpn" xml:space="preserve">
    <value>パッケージをビルドできませんでした。'{0}' にソースとシンボル ファイルが含まれることを確認してください。シンボル パッケージのビルド方法については、{1} を参照してください。</value>
  </data>
  <data name="PackageCommandNoFilesForSymbolsPackage_kor" xml:space="preserve">
    <value>패키지를 빌드하지 못했습니다. '{0}'에 소스 및 기호 파일이 있는지 확인하십시오. 기호 패키지를 빌드하는 방법에 대한 도움말은 {1}을(를) 참조하십시오.</value>
  </data>
  <data name="PackageCommandNoFilesForSymbolsPackage_plk" xml:space="preserve">
    <value>Nie można skompilować pakietu. Upewnij się, że „{0}” zawiera pliki źródłowe i pliki symboli. Aby uzyskać pomoc na temat kompilowania pakietów symboli, odwiedź {1}.</value>
  </data>
  <data name="PackageCommandNoFilesForSymbolsPackage_ptb" xml:space="preserve">
    <value>Falha ao construir pacote. Verifique se '{0}' inclui arquivos de origem e símbolo. Para ajudar a construir pacotes símbolos, visite {1}.</value>
  </data>
  <data name="PackageCommandNoFilesForSymbolsPackage_rus" xml:space="preserve">
    <value>Не удалось выполнить сборку пакета. Убедитесь, что "{0}" содержит файлы источников и файлы символов. Справку о выполнении сборки пакета символов см. по адресу: {1}.</value>
  </data>
  <data name="PackageCommandNoFilesForSymbolsPackage_trk" xml:space="preserve">
    <value>Paket oluşturulamadı. '{0}' öğesinin kaynak ve simge dosyalarını içerdiğinden emin olun. Simge paketi oluşturma konusunda yardım almak için, {1} sayfasını ziyaret edin.</value>
  </data>
  <data name="PackageCommandNoFilesForSymbolsPackage_chs" xml:space="preserve">
    <value>无法生成程序包。请确保“{0}”包括源文件和符号文件。有关生成符号程序包的帮助，请访问 {1}。</value>
  </data>
  <data name="PackageCommandNoFilesForSymbolsPackage_cht" xml:space="preserve">
    <value>無法建置封裝。確定 '{0}' 包含來源和符號檔案。如需建置符號封裝的說明，請造訪 {1}。</value>
  </data>
  <data name="InstallCommandInvalidPackageReference_csy" xml:space="preserve">
    <value>{0} obsahuje neplatné odkazy na balíčky. </value>
  </data>
  <data name="InstallCommandInvalidPackageReference_deu" xml:space="preserve">
    <value>"{0}" enthält ungültige Paketverweise. </value>
  </data>
  <data name="InstallCommandInvalidPackageReference_esp" xml:space="preserve">
    <value>{0}' contiene referencias de paquete no válidas.</value>
  </data>
  <data name="InstallCommandInvalidPackageReference_fra" xml:space="preserve">
    <value>'{0}' contient des références de package non valides. </value>
  </data>
  <data name="InstallCommandInvalidPackageReference_ita" xml:space="preserve">
    <value>'{0}' contains invalid package references. </value>
  </data>
  <data name="InstallCommandInvalidPackageReference_jpn" xml:space="preserve">
    <value>'{0}' には無効なパッケージ参照が含まれています。</value>
  </data>
  <data name="InstallCommandInvalidPackageReference_kor" xml:space="preserve">
    <value>'{0}'에 잘못된 패키지 참조가 포함되어 있습니다. </value>
  </data>
  <data name="InstallCommandInvalidPackageReference_plk" xml:space="preserve">
    <value>„{0}” zawiera nieprawidłowe odwołania do pakietów. </value>
  </data>
  <data name="InstallCommandInvalidPackageReference_ptb" xml:space="preserve">
    <value>'{0}' contém referências de pacotes inválidos.</value>
  </data>
  <data name="InstallCommandInvalidPackageReference_rus" xml:space="preserve">
    <value>"{0}" содержит недопустимые ссылки на пакеты. </value>
  </data>
  <data name="InstallCommandInvalidPackageReference_trk" xml:space="preserve">
    <value>{0}' geçersiz paket başvuruları içeriyor. </value>
  </data>
  <data name="InstallCommandInvalidPackageReference_chs" xml:space="preserve">
    <value>“{0}”包含的程序包引用无效。</value>
  </data>
  <data name="InstallCommandInvalidPackageReference_cht" xml:space="preserve">
    <value>{0}' 包含無效的封裝參照。</value>
  </data>
  <data name="InstallCommandPackageReferenceInvalidVersion_csy" xml:space="preserve">
    <value>Řetězec verze zadaný pro odkaz na balíček {0} je neplatný.</value>
  </data>
  <data name="InstallCommandPackageReferenceInvalidVersion_deu" xml:space="preserve">
    <value>Die für den Paketverweis "{0}" angegebene Versionszeichenfolge ist ungültig.</value>
  </data>
  <data name="InstallCommandPackageReferenceInvalidVersion_esp" xml:space="preserve">
    <value>La cadena de versión especificada para la referencia de paquete '{0}' no es válida.</value>
  </data>
  <data name="InstallCommandPackageReferenceInvalidVersion_fra" xml:space="preserve">
    <value>La chaîne de version spécifiée pour la référence de package '{0}' n'est pas valide.</value>
  </data>
  <data name="InstallCommandPackageReferenceInvalidVersion_ita" xml:space="preserve">
    <value>Stringa versione specificata per il pacchetto di riferimento '{0}' non è valida.</value>
  </data>
  <data name="InstallCommandPackageReferenceInvalidVersion_jpn" xml:space="preserve">
    <value>パッケージ参照 '{0}' に指定されたバージョン文字列は無効です。</value>
  </data>
  <data name="InstallCommandPackageReferenceInvalidVersion_kor" xml:space="preserve">
    <value>패키지 참조 '{0}'에 대해 지정된 버전 문자열이 잘못되었습니다.</value>
  </data>
  <data name="InstallCommandPackageReferenceInvalidVersion_plk" xml:space="preserve">
    <value>Ciąg wersji określony dla odwołania do pakietu „{0}” jest nieprawidłowy.</value>
  </data>
  <data name="InstallCommandPackageReferenceInvalidVersion_ptb" xml:space="preserve">
    <value>A cadeia de caracteres de versão especificada para a referência do pacote '{0}' é inválida.</value>
  </data>
  <data name="InstallCommandPackageReferenceInvalidVersion_rus" xml:space="preserve">
    <value>Строка версии, указанная для ссылки на пакет "{0}", является недопустимой.</value>
  </data>
  <data name="InstallCommandPackageReferenceInvalidVersion_trk" xml:space="preserve">
    <value>{0}' paket referansı için belirtilen sürüm dizesi geçersiz.</value>
  </data>
  <data name="InstallCommandPackageReferenceInvalidVersion_chs" xml:space="preserve">
    <value>为程序包引用“{0}”指定的版本字符串无效。</value>
  </data>
  <data name="InstallCommandPackageReferenceInvalidVersion_cht" xml:space="preserve">
    <value>封裝參照 '{0}' 指定的版本字串無效。</value>
  </data>
  <data name="PackageCommandPackageIssueSummary_csy" xml:space="preserve">
    <value>Počet problémů zjištěných v balíčku {1}: {0}.</value>
  </data>
  <data name="PackageCommandPackageIssueSummary_deu" xml:space="preserve">
    <value>Für das Paket "{1}" gefundene Probleme: {0}.</value>
  </data>
  <data name="PackageCommandPackageIssueSummary_esp" xml:space="preserve">
    <value>Se han encontrado {0} problemas en el paquete '{1}'.</value>
  </data>
  <data name="PackageCommandPackageIssueSummary_fra" xml:space="preserve">
    <value>{0} problème(s) trouvé(s) concernant le package '{1}'.</value>
  </data>
  <data name="PackageCommandPackageIssueSummary_ita" xml:space="preserve">
    <value>{0} problema (i) trovati con pacchetto'{1}'.</value>
  </data>
  <data name="PackageCommandPackageIssueSummary_jpn" xml:space="preserve">
    <value>パッケージ '{1}' に {0} 個の問題が見つかりました。</value>
  </data>
  <data name="PackageCommandPackageIssueSummary_kor" xml:space="preserve">
    <value>'{1}' 패키지에 문제가 {0}개 있습니다.</value>
  </data>
  <data name="PackageCommandPackageIssueSummary_plk" xml:space="preserve">
    <value>Liczba znalezionych problemów z pakietem „{1}”: {0}.</value>
  </data>
  <data name="PackageCommandPackageIssueSummary_ptb" xml:space="preserve">
    <value>{0} problemas encontrados com o pacote '{1}'.</value>
  </data>
  <data name="PackageCommandPackageIssueSummary_rus" xml:space="preserve">
    <value>Обнаружено неполадок пакета "{1}": {0}.</value>
  </data>
  <data name="PackageCommandPackageIssueSummary_trk" xml:space="preserve">
    <value>{1}' sorunuyla ilgili {0} sorun bulundu.</value>
  </data>
  <data name="PackageCommandPackageIssueSummary_chs" xml:space="preserve">
    <value>发现程序包“{1}”存在 {0} 个问题。</value>
  </data>
  <data name="PackageCommandPackageIssueSummary_cht" xml:space="preserve">
    <value>找到{0} 個具有封裝 '{1}' 的問題。</value>
  </data>
  <data name="PackageCommandIssueDescription_csy" xml:space="preserve">
    <value>Popis: {0}</value>
  </data>
  <data name="PackageCommandIssueDescription_deu" xml:space="preserve">
    <value>Beschreibung: {0}</value>
  </data>
  <data name="PackageCommandIssueDescription_esp" xml:space="preserve">
    <value>Descripción: {0}</value>
  </data>
  <data name="PackageCommandIssueDescription_fra" xml:space="preserve">
    <value>Description : {0}</value>
  </data>
  <data name="PackageCommandIssueDescription_ita" xml:space="preserve">
    <value>Descrizione: {0}</value>
  </data>
  <data name="PackageCommandIssueDescription_jpn" xml:space="preserve">
    <value>説明: {0}</value>
  </data>
  <data name="PackageCommandIssueDescription_kor" xml:space="preserve">
    <value>설명: {0}</value>
  </data>
  <data name="PackageCommandIssueDescription_plk" xml:space="preserve">
    <value>Opis: {0}</value>
  </data>
  <data name="PackageCommandIssueDescription_ptb" xml:space="preserve">
    <value>Descrição: {0}</value>
  </data>
  <data name="PackageCommandIssueDescription_rus" xml:space="preserve">
    <value>Описание: {0}</value>
  </data>
  <data name="PackageCommandIssueDescription_trk" xml:space="preserve">
    <value>Açıklama: {0}</value>
  </data>
  <data name="PackageCommandIssueDescription_chs" xml:space="preserve">
    <value>说明: {0}</value>
  </data>
  <data name="PackageCommandIssueDescription_cht" xml:space="preserve">
    <value>描述: {0}</value>
  </data>
  <data name="PackageCommandIssueSolution_csy" xml:space="preserve">
    <value>Řešení: {0}</value>
  </data>
  <data name="PackageCommandIssueSolution_deu" xml:space="preserve">
    <value>Projekt: {0}</value>
  </data>
  <data name="PackageCommandIssueSolution_esp" xml:space="preserve">
    <value>Solución: {0}</value>
  </data>
  <data name="PackageCommandIssueSolution_fra" xml:space="preserve">
    <value>Solution : {0}</value>
  </data>
  <data name="PackageCommandIssueSolution_ita" xml:space="preserve">
    <value>Soluzione: {0}</value>
  </data>
  <data name="PackageCommandIssueSolution_jpn" xml:space="preserve">
    <value>ソリューション: {0}</value>
  </data>
  <data name="PackageCommandIssueSolution_kor" xml:space="preserve">
    <value>솔루션: {0}</value>
  </data>
  <data name="PackageCommandIssueSolution_plk" xml:space="preserve">
    <value>Rozwiązanie: {0}</value>
  </data>
  <data name="PackageCommandIssueSolution_ptb" xml:space="preserve">
    <value>Solução: {0}</value>
  </data>
  <data name="PackageCommandIssueSolution_rus" xml:space="preserve">
    <value>Решение: {0}</value>
  </data>
  <data name="PackageCommandIssueSolution_trk" xml:space="preserve">
    <value>Çözüm: {0}</value>
  </data>
  <data name="PackageCommandIssueSolution_chs" xml:space="preserve">
    <value>解决方案: {0}</value>
  </data>
  <data name="PackageCommandIssueSolution_cht" xml:space="preserve">
    <value>方案: {0}</value>
  </data>
  <data name="PackageCommandIssueTitle_csy" xml:space="preserve">
    <value>Problém: {0}</value>
  </data>
  <data name="PackageCommandIssueTitle_deu" xml:space="preserve">
    <value>Problem: {0}</value>
  </data>
  <data name="PackageCommandIssueTitle_esp" xml:space="preserve">
    <value>Problema: {0}</value>
  </data>
  <data name="PackageCommandIssueTitle_fra" xml:space="preserve">
    <value>Problème : {0}</value>
  </data>
  <data name="PackageCommandIssueTitle_ita" xml:space="preserve">
    <value>Versione: {0}</value>
  </data>
  <data name="PackageCommandIssueTitle_jpn" xml:space="preserve">
    <value>問題: {0}</value>
  </data>
  <data name="PackageCommandIssueTitle_kor" xml:space="preserve">
    <value>문제: {0}</value>
  </data>
  <data name="PackageCommandIssueTitle_plk" xml:space="preserve">
    <value>Problem: {0}</value>
  </data>
  <data name="PackageCommandIssueTitle_ptb" xml:space="preserve">
    <value>Edição: {0}</value>
  </data>
  <data name="PackageCommandIssueTitle_rus" xml:space="preserve">
    <value>Проблема: {0}</value>
  </data>
  <data name="PackageCommandIssueTitle_trk" xml:space="preserve">
    <value>Sorun: {0}</value>
  </data>
  <data name="PackageCommandIssueTitle_chs" xml:space="preserve">
    <value>问题: {0}</value>
  </data>
  <data name="PackageCommandIssueTitle_cht" xml:space="preserve">
    <value>問題: {0}</value>
  </data>
  <data name="Warning_DefaultSpecValue_csy" xml:space="preserve">
    <value>Hodnota {0} pro {1} je ukázková hodnota a měla by být odebrána.</value>
  </data>
  <data name="Warning_DefaultSpecValue_deu" xml:space="preserve">
    <value>Der Wert "{0}" für {1} ist ein Beispielwert und sollte entfernt werden.</value>
  </data>
  <data name="Warning_DefaultSpecValue_esp" xml:space="preserve">
    <value>El valor "{0}" para {1} es un valor de ejemplo y se debería quitar.</value>
  </data>
  <data name="Warning_DefaultSpecValue_fra" xml:space="preserve">
    <value>La valeur « {0} » pour {1} est un exemple et doit être supprimée.</value>
  </data>
  <data name="Warning_DefaultSpecValue_ita" xml:space="preserve">
    <value>Il valore "{0}" per {1} è un valore campione e debe essere rimosso.</value>
  </data>
  <data name="Warning_DefaultSpecValue_jpn" xml:space="preserve">
    <value>{1} の値 "{0}" はサンプル値なので、削除する必要があります。</value>
  </data>
  <data name="Warning_DefaultSpecValue_kor" xml:space="preserve">
    <value>{1}에 대한 "{0}" 값은 샘플 값이므로 제거해야 합니다.</value>
  </data>
  <data name="Warning_DefaultSpecValue_plk" xml:space="preserve">
    <value>Wartość „{0}” dla {1} jest wartością przykładową i należy ją usunąć.</value>
  </data>
  <data name="Warning_DefaultSpecValue_ptb" xml:space="preserve">
    <value>O valor "{0}" para {1} é um valor de amostra e deve ser removido.</value>
  </data>
  <data name="Warning_DefaultSpecValue_rus" xml:space="preserve">
    <value>Значение "{0}" для {1} является образцом значения, и его не следует удалять.</value>
  </data>
  <data name="Warning_DefaultSpecValue_trk" xml:space="preserve">
    <value>{1} için "{0}" örnek bir değerdir ve kaldırılması gerekir.</value>
  </data>
  <data name="Warning_DefaultSpecValue_chs" xml:space="preserve">
    <value>{1} 的值“{0}”是示例值，应将其删除。</value>
  </data>
  <data name="Warning_DefaultSpecValue_cht" xml:space="preserve">
    <value>{1} 的值 "{0}" 為範例值且應該移除。</value>
  </data>
  <data name="Warning_DefaultSpecValueSolution_csy" xml:space="preserve">
    <value>Nahraďte ji odpovídající hodnotou nebo ji odeberte a pak znovu sestavte balíček.</value>
  </data>
  <data name="Warning_DefaultSpecValueSolution_deu" xml:space="preserve">
    <value>Ersetzen Sie ihn durch einen geeigneten Wert, oder entfernen Sie ihn, und erstellen Sie das Paket dann erneut.</value>
  </data>
  <data name="Warning_DefaultSpecValueSolution_esp" xml:space="preserve">
    <value>Reemplazar con un valor apropiado o quitar y compilar el paquete.</value>
  </data>
  <data name="Warning_DefaultSpecValueSolution_fra" xml:space="preserve">
    <value>Remplacez-la par une valeur adéquate, ou supprimez-la et recréez le package.</value>
  </data>
  <data name="Warning_DefaultSpecValueSolution_ita" xml:space="preserve">
    <value>Sostituire con un valore appropriato o rimuoverlo e ricreare il pacchetto.</value>
  </data>
  <data name="Warning_DefaultSpecValueSolution_jpn" xml:space="preserve">
    <value>適切な値で置き換えるか、削除して、パッケージを再度ビルドする必要があります。</value>
  </data>
  <data name="Warning_DefaultSpecValueSolution_kor" xml:space="preserve">
    <value>적합한 값으로 바꾸거나 제거하고 패키지를 다시 빌드하십시오.</value>
  </data>
  <data name="Warning_DefaultSpecValueSolution_plk" xml:space="preserve">
    <value>Zastąp odpowiednią wartością lub usuń i ponownie skompiluj pakiet.</value>
  </data>
  <data name="Warning_DefaultSpecValueSolution_ptb" xml:space="preserve">
    <value>Substitua por um valor apropriado ou remova-o e reconstrua o seu pacote.</value>
  </data>
  <data name="Warning_DefaultSpecValueSolution_rus" xml:space="preserve">
    <value>Замените его соответствующим значением или удалите и повторно выполните сборку пакета.</value>
  </data>
  <data name="Warning_DefaultSpecValueSolution_trk" xml:space="preserve">
    <value>Uygun bir değerle değiştirin veya kaldırın ve paketinizi yeniden oluşturun.</value>
  </data>
  <data name="Warning_DefaultSpecValueSolution_chs" xml:space="preserve">
    <value>请替换为适当的值或删除它，然后重新生成程序包。</value>
  </data>
  <data name="Warning_DefaultSpecValueSolution_cht" xml:space="preserve">
    <value>以適當的值取代或移除並重新建置封裝。</value>
  </data>
  <data name="Warning_DefaultSpecValueTitle_csy" xml:space="preserve">
    <value>Odeberte ukázkové hodnoty nuspec.</value>
  </data>
  <data name="Warning_DefaultSpecValueTitle_deu" xml:space="preserve">
    <value>nuspec-Beispielwerte entfernen.</value>
  </data>
  <data name="Warning_DefaultSpecValueTitle_esp" xml:space="preserve">
    <value>Quitar los valores nuspec de ejemplo.</value>
  </data>
  <data name="Warning_DefaultSpecValueTitle_fra" xml:space="preserve">
    <value>Supprimez les valeurs nuspec d'exemple.</value>
  </data>
  <data name="Warning_DefaultSpecValueTitle_ita" xml:space="preserve">
    <value>Rimuovere valori campione nuspec.</value>
  </data>
  <data name="Warning_DefaultSpecValueTitle_jpn" xml:space="preserve">
    <value>サンプル nuspec 値を削除してください。</value>
  </data>
  <data name="Warning_DefaultSpecValueTitle_kor" xml:space="preserve">
    <value>샘플 nuspec 값을 제거합니다.</value>
  </data>
  <data name="Warning_DefaultSpecValueTitle_plk" xml:space="preserve">
    <value>Usuń przykładowe wartości nuspec.</value>
  </data>
  <data name="Warning_DefaultSpecValueTitle_ptb" xml:space="preserve">
    <value>Remova os valores nuspec de amostra.</value>
  </data>
  <data name="Warning_DefaultSpecValueTitle_rus" xml:space="preserve">
    <value>Удалите образцы значений nuspec.</value>
  </data>
  <data name="Warning_DefaultSpecValueTitle_trk" xml:space="preserve">
    <value>Örnek nuspec değerlerini kaldırın.</value>
  </data>
  <data name="Warning_DefaultSpecValueTitle_chs" xml:space="preserve">
    <value>删除示例 nuspec 值。</value>
  </data>
  <data name="Warning_DefaultSpecValueTitle_cht" xml:space="preserve">
    <value>移除範例 nuspec 值。</value>
  </data>
  <data name="Credentials_ProxyCredentials_csy" xml:space="preserve">
    <value>Zadejte proxy přihlašovací údaje:</value>
  </data>
  <data name="Credentials_ProxyCredentials_deu" xml:space="preserve">
    <value>Bitte stellen Sie Proxyanmeldeinformationen zur Verfügung:</value>
  </data>
  <data name="Credentials_ProxyCredentials_esp" xml:space="preserve">
    <value>Proporcione las credenciales de proxy:</value>
  </data>
  <data name="Credentials_ProxyCredentials_fra" xml:space="preserve">
    <value>Veuillez fournir les informations d'identification du proxy :</value>
  </data>
  <data name="Credentials_ProxyCredentials_ita" xml:space="preserve">
    <value>Fornire credenziali proxy:</value>
  </data>
  <data name="Credentials_ProxyCredentials_jpn" xml:space="preserve">
    <value>プロキシの資格情報を指定してください:</value>
  </data>
  <data name="Credentials_ProxyCredentials_kor" xml:space="preserve">
    <value>프록시 자격 증명을 제공하십시오.</value>
  </data>
  <data name="Credentials_ProxyCredentials_plk" xml:space="preserve">
    <value>Podaj poświadczenia serwera proxy:</value>
  </data>
  <data name="Credentials_ProxyCredentials_ptb" xml:space="preserve">
    <value>Forneça as credenciais de proxy:</value>
  </data>
  <data name="Credentials_ProxyCredentials_rus" xml:space="preserve">
    <value>Укажите учетные данные прокси-сервера:</value>
  </data>
  <data name="Credentials_ProxyCredentials_trk" xml:space="preserve">
    <value>Lütfen proxy kimlik bilgilerini belirtin:</value>
  </data>
  <data name="Credentials_ProxyCredentials_chs" xml:space="preserve">
    <value>请提供代理凭据:</value>
  </data>
  <data name="Credentials_ProxyCredentials_cht" xml:space="preserve">
    <value>請提供 Proxy 認證:</value>
  </data>
  <data name="SourcesCommandDisabled_csy" xml:space="preserve">
    <value>Zakázáno</value>
  </data>
  <data name="SourcesCommandDisabled_deu" xml:space="preserve">
    <value>Deaktiviert</value>
  </data>
  <data name="SourcesCommandDisabled_esp" xml:space="preserve">
    <value>Deshabilitado</value>
  </data>
  <data name="SourcesCommandDisabled_fra" xml:space="preserve">
    <value>Désactivé</value>
  </data>
  <data name="SourcesCommandDisabled_ita" xml:space="preserve">
    <value>Disabilitato</value>
  </data>
  <data name="SourcesCommandDisabled_jpn" xml:space="preserve">
    <value>無効</value>
  </data>
  <data name="SourcesCommandDisabled_kor" xml:space="preserve">
    <value>사용 안 함</value>
  </data>
  <data name="SourcesCommandDisabled_plk" xml:space="preserve">
    <value>Wyłączone</value>
  </data>
  <data name="SourcesCommandDisabled_ptb" xml:space="preserve">
    <value>Desativado</value>
  </data>
  <data name="SourcesCommandDisabled_rus" xml:space="preserve">
    <value>Отключено</value>
  </data>
  <data name="SourcesCommandDisabled_trk" xml:space="preserve">
    <value>Devre dışı</value>
  </data>
  <data name="SourcesCommandDisabled_chs" xml:space="preserve">
    <value>已禁用</value>
  </data>
  <data name="SourcesCommandDisabled_cht" xml:space="preserve">
    <value>已停用</value>
  </data>
  <data name="SourcesCommandEnabled_csy" xml:space="preserve">
    <value>Povoleno</value>
  </data>
  <data name="SourcesCommandEnabled_deu" xml:space="preserve">
    <value>Aktiviert</value>
  </data>
  <data name="SourcesCommandEnabled_esp" xml:space="preserve">
    <value>Habilitado</value>
  </data>
  <data name="SourcesCommandEnabled_fra" xml:space="preserve">
    <value>Activé</value>
  </data>
  <data name="SourcesCommandEnabled_ita" xml:space="preserve">
    <value>Abilitato</value>
  </data>
  <data name="SourcesCommandEnabled_jpn" xml:space="preserve">
    <value>有効</value>
  </data>
  <data name="SourcesCommandEnabled_kor" xml:space="preserve">
    <value>사용</value>
  </data>
  <data name="SourcesCommandEnabled_plk" xml:space="preserve">
    <value>Włączone</value>
  </data>
  <data name="SourcesCommandEnabled_ptb" xml:space="preserve">
    <value>Ativado</value>
  </data>
  <data name="SourcesCommandEnabled_rus" xml:space="preserve">
    <value>Включено</value>
  </data>
  <data name="SourcesCommandEnabled_trk" xml:space="preserve">
    <value>Etkin</value>
  </data>
  <data name="SourcesCommandEnabled_chs" xml:space="preserve">
    <value>已启用</value>
  </data>
  <data name="SourcesCommandEnabled_cht" xml:space="preserve">
    <value>已啟用</value>
  </data>
  <data name="SourcesCommandSourceDisabledSuccessfully_csy" xml:space="preserve">
    <value>Zdroj balíčku s názvem {0} byl úspěšně zakázán.</value>
  </data>
  <data name="SourcesCommandSourceDisabledSuccessfully_deu" xml:space="preserve">
    <value>Die Paketquelle mit dem Namen "{0}" wurde erfolgreich deaktiviert.</value>
  </data>
  <data name="SourcesCommandSourceDisabledSuccessfully_esp" xml:space="preserve">
    <value>Origen del paquete con nombre: {0} deshabilitado correctamente.</value>
  </data>
  <data name="SourcesCommandSourceDisabledSuccessfully_fra" xml:space="preserve">
    <value>Source de package avec nom : {0} désactivé correctement.</value>
  </data>
  <data name="SourcesCommandSourceDisabledSuccessfully_ita" xml:space="preserve">
    <value>Fonte pacchetto con nome: {0} disabilitata correttamente.</value>
  </data>
  <data name="SourcesCommandSourceDisabledSuccessfully_jpn" xml:space="preserve">
    <value>次の名前のパッケージ ソース:{0} は正常に無効になりました。</value>
  </data>
  <data name="SourcesCommandSourceDisabledSuccessfully_kor" xml:space="preserve">
    <value>{0} 이름의 패키지 소스가 사용되지 않도록 설정되었습니다.</value>
  </data>
  <data name="SourcesCommandSourceDisabledSuccessfully_plk" xml:space="preserve">
    <value>Pomyślnie wyłączono źródło pakietów o nazwie: {0}.</value>
  </data>
  <data name="SourcesCommandSourceDisabledSuccessfully_ptb" xml:space="preserve">
    <value>Origem de pacote com o nome: {0} desativada com sucesso.</value>
  </data>
  <data name="SourcesCommandSourceDisabledSuccessfully_rus" xml:space="preserve">
    <value>Источник пакетов с именем: {0} успешно отключен.</value>
  </data>
  <data name="SourcesCommandSourceDisabledSuccessfully_trk" xml:space="preserve">
    <value>{0} Adlı Paket Kaynağı başarıyla devre dışı bırakıldı.</value>
  </data>
  <data name="SourcesCommandSourceDisabledSuccessfully_chs" xml:space="preserve">
    <value>已成功禁用名为 {0} 的程序包源。</value>
  </data>
  <data name="SourcesCommandSourceDisabledSuccessfully_cht" xml:space="preserve">
    <value>具有名稱的封裝來源: {1} 已成功停用。</value>
  </data>
  <data name="SourcesCommandSourceEnabledSuccessfully_csy" xml:space="preserve">
    <value>Zdroj balíčku s názvem {0} byl úspěšně povolen.</value>
  </data>
  <data name="SourcesCommandSourceEnabledSuccessfully_deu" xml:space="preserve">
    <value>Die Paketquelle mit dem Namen "{0}" wurde erfolgreich aktiviert.</value>
  </data>
  <data name="SourcesCommandSourceEnabledSuccessfully_esp" xml:space="preserve">
    <value>Origen del paquete con nombre: {0} habilitado correctamente.</value>
  </data>
  <data name="SourcesCommandSourceEnabledSuccessfully_fra" xml:space="preserve">
    <value>Source de package avec nom : {0} activé correctement.</value>
  </data>
  <data name="SourcesCommandSourceEnabledSuccessfully_ita" xml:space="preserve">
    <value>Fonte pacchetto con nome: {0} abilitata correttamente.</value>
  </data>
  <data name="SourcesCommandSourceEnabledSuccessfully_jpn" xml:space="preserve">
    <value>次の名前のパッケージ ソース:{0} は正常に有効になりました。</value>
  </data>
  <data name="SourcesCommandSourceEnabledSuccessfully_kor" xml:space="preserve">
    <value>{0} 이름의 패키지 소스가 사용되도록 설정되었습니다.</value>
  </data>
  <data name="SourcesCommandSourceEnabledSuccessfully_plk" xml:space="preserve">
    <value>Pomyślnie włączono źródło pakietów o nazwie: {0}.</value>
  </data>
  <data name="SourcesCommandSourceEnabledSuccessfully_ptb" xml:space="preserve">
    <value>Origem de pacote com o nome: {0} ativada com sucesso.</value>
  </data>
  <data name="SourcesCommandSourceEnabledSuccessfully_rus" xml:space="preserve">
    <value>Источник пакетов с именем: {0} успешно включен.</value>
  </data>
  <data name="SourcesCommandSourceEnabledSuccessfully_trk" xml:space="preserve">
    <value>{0} Adlı Paket Kaynağı başarıyla etkinleştirildi.</value>
  </data>
  <data name="SourcesCommandSourceEnabledSuccessfully_chs" xml:space="preserve">
    <value>已成功启用名为 {0} 的程序包源。</value>
  </data>
  <data name="SourcesCommandSourceEnabledSuccessfully_cht" xml:space="preserve">
    <value>具有名稱的封裝來源: {2} 已成功啟用。</value>
  </data>
  <data name="Warning_SemanticVersion_csy" xml:space="preserve">
    <value>Verze {0} nedodržuje pokyny pro správu sémantických verzí.</value>
  </data>
  <data name="Warning_SemanticVersion_deu" xml:space="preserve">
    <value>Die Version "{0}" genügt nicht den Richtlinien für semantische Versionsverwaltung.</value>
  </data>
  <data name="Warning_SemanticVersion_esp" xml:space="preserve">
    <value>La versión "{0}"no sigue las instrucciones de control de versiones semánticas.</value>
  </data>
  <data name="Warning_SemanticVersion_fra" xml:space="preserve">
    <value>La version « {0} » ne suit pas les instructions de contrôle de version sémantique.</value>
  </data>
  <data name="Warning_SemanticVersion_ita" xml:space="preserve">
    <value>La versione "{0}" non segue le linee guida di edizione semantica.</value>
  </data>
  <data name="Warning_SemanticVersion_jpn" xml:space="preserve">
    <value>バージョン "{0}" は、セマンティック バージョンのガイドラインに従っていません。</value>
  </data>
  <data name="Warning_SemanticVersion_kor" xml:space="preserve">
    <value>{0} 버전이 의미 체계의 버전 지정 지침을 따르지 않았습니다.</value>
  </data>
  <data name="Warning_SemanticVersion_plk" xml:space="preserve">
    <value>Wersja „{0}” nie jest zgodna ze wskazówkami dotyczącymi semantycznego przechowywania wersji.</value>
  </data>
  <data name="Warning_SemanticVersion_ptb" xml:space="preserve">
    <value>A versão "{0}" não segue as orientações de versionamento semântico.</value>
  </data>
  <data name="Warning_SemanticVersion_rus" xml:space="preserve">
    <value>Версия "{0}" не соответствует правилам управления семантическими версиями.</value>
  </data>
  <data name="Warning_SemanticVersion_trk" xml:space="preserve">
    <value>"{0}" sürümü anlamsal sürüm oluşturma kurallarına uymuyor.</value>
  </data>
  <data name="Warning_SemanticVersion_chs" xml:space="preserve">
    <value>版本“{0}”未遵循语义版本控制准则。</value>
  </data>
  <data name="Warning_SemanticVersion_cht" xml:space="preserve">
    <value>版本 "{0}" 不允許語意版本設定方針。</value>
  </data>
  <data name="Warning_SemanticVersionSolution_csy" xml:space="preserve">
    <value>Proveďte aktualizaci souboru nuspec nebo použijte atribut sestavení AssemblyInformationalVersion a zadejte sémantickou verzi podle popisu na webu http://semver.org. </value>
  </data>
  <data name="Warning_SemanticVersionSolution_deu" xml:space="preserve">
    <value>Aktualisieren Sie die nuspec-Datei, oder verwenden Sie das Assemblyattribut "AssemblyInformationalVersion", um eine semantische Version wie unter "http://semver.org" beschrieben anzugeben. </value>
  </data>
  <data name="Warning_SemanticVersionSolution_esp" xml:space="preserve">
    <value>Actualice su archivo nuspec o use el atributo de ensamblado AssemblyInformationalVersion para especificar una versión semántica como se describe en http://semver.org.</value>
  </data>
  <data name="Warning_SemanticVersionSolution_fra" xml:space="preserve">
    <value>Mettez à jour le fichier .nuspec, ou utilisez l'attribut d'assembly AssemblyInformationalVersion, pour spécifier la version sémantique comme décrit sur http://semver.org. </value>
  </data>
  <data name="Warning_SemanticVersionSolution_ita" xml:space="preserve">
    <value>Aggiornare il file nuspec o usare l'attributo AssemblyInformationalVersion  per specificare la versione semantica come descritto in http://semver.org. </value>
  </data>
  <data name="Warning_SemanticVersionSolution_jpn" xml:space="preserve">
    <value>nuspec ファイルを更新するか、AssemblyInformationalVersion アセンブリ属性を使用して、http://semver.org の説明に従ってセマンティック バージョンを指定してください。</value>
  </data>
  <data name="Warning_SemanticVersionSolution_kor" xml:space="preserve">
    <value>nuspec 파일을 업데이트하거나 AssemblyInformationalVersion 어셈블리 특성을 사용하여 http://semver.org에서 설명하는 것과 같이 의미 체계의 버전을 지정하십시오. </value>
  </data>
  <data name="Warning_SemanticVersionSolution_plk" xml:space="preserve">
    <value>Zaktualizuj plik nuspec lub użyj atrybutu zestawu AssemblyInformationalVersion, aby określić wersję semantyczną zgodnie z opisem na stronie http://semver.org. </value>
  </data>
  <data name="Warning_SemanticVersionSolution_ptb" xml:space="preserve">
    <value>Atualize seu arquivo nuspec ou usar o atributo de assembly AssemblyInformationalVersion para especificar uma versão semântica, como descrito em http://semver.org.</value>
  </data>
  <data name="Warning_SemanticVersionSolution_rus" xml:space="preserve">
    <value>Обновите ваш NUSPEC-файл или с помощью атрибута AssemblyInformationalVersion укажите семантическую версию, как описано по адресу: http://semver.org. </value>
  </data>
  <data name="Warning_SemanticVersionSolution_trk" xml:space="preserve">
    <value>Nuspec dosyanızı güncelleyin veya http://semver.org sayfasında açıklanan şekilde bir anlamsal sürüm belirlemek için AssemblyInformationalVersion derleme özniteliğini kullanın . </value>
  </data>
  <data name="Warning_SemanticVersionSolution_chs" xml:space="preserve">
    <value>更新 nuspec 文件，或使用 AssemblyInformationalVersion 程序集属性指定 http://semver.org 上所述的语义版本。</value>
  </data>
  <data name="Warning_SemanticVersionSolution_cht" xml:space="preserve">
    <value>更新您的 nuspec 檔案或使用 AssemblyInformationalVersion 組件屬性以指定語意版本設定，如t http://semver.org 中所述。 </value>
  </data>
  <data name="Warning_SemanticVersionTitle_csy" xml:space="preserve">
    <value>Použít správu sémantických verzí</value>
  </data>
  <data name="Warning_SemanticVersionTitle_deu" xml:space="preserve">
    <value>Semantische Versionsverwaltung verwenden</value>
  </data>
  <data name="Warning_SemanticVersionTitle_esp" xml:space="preserve">
    <value>Use el control de versiones semántico</value>
  </data>
  <data name="Warning_SemanticVersionTitle_fra" xml:space="preserve">
    <value>Utilisation du contrôle de version sémantique</value>
  </data>
  <data name="Warning_SemanticVersionTitle_ita" xml:space="preserve">
    <value>Usare edizione semantica</value>
  </data>
  <data name="Warning_SemanticVersionTitle_jpn" xml:space="preserve">
    <value>セマンティック バージョンの使用</value>
  </data>
  <data name="Warning_SemanticVersionTitle_kor" xml:space="preserve">
    <value>의미 체계의 버전 지정 사용</value>
  </data>
  <data name="Warning_SemanticVersionTitle_plk" xml:space="preserve">
    <value>Zastosuj semantyczne przechowywanie wersji</value>
  </data>
  <data name="Warning_SemanticVersionTitle_ptb" xml:space="preserve">
    <value>Usar versões semânticas</value>
  </data>
  <data name="Warning_SemanticVersionTitle_rus" xml:space="preserve">
    <value>Использования управления семантическими версиями</value>
  </data>
  <data name="Warning_SemanticVersionTitle_trk" xml:space="preserve">
    <value>Anlamsal sürüm oluşturmayı kullanın.</value>
  </data>
  <data name="Warning_SemanticVersionTitle_chs" xml:space="preserve">
    <value>使用语义版本控制</value>
  </data>
  <data name="Warning_SemanticVersionTitle_cht" xml:space="preserve">
    <value>使用語意版本設定。</value>
  </data>
  <data name="OfficialPackageSourceName_csy" xml:space="preserve">
    <value>Oficiální zdroj balíčků NuGet</value>
  </data>
  <data name="OfficialPackageSourceName_deu" xml:space="preserve">
    <value>Offizielle NuGet-Paketquelle</value>
  </data>
  <data name="OfficialPackageSourceName_esp" xml:space="preserve">
    <value>origen del paquete oficial de NuGet</value>
  </data>
  <data name="OfficialPackageSourceName_fra" xml:space="preserve">
    <value>Source du package officiel NuGet</value>
  </data>
  <data name="OfficialPackageSourceName_ita" xml:space="preserve">
    <value>Fonte pacchetto ufficiale NuGet </value>
  </data>
  <data name="OfficialPackageSourceName_jpn" xml:space="preserve">
    <value>NuGet の正式なパッケージ ソース</value>
  </data>
  <data name="OfficialPackageSourceName_kor" xml:space="preserve">
    <value>NuGet 공식 패키지 소스</value>
  </data>
  <data name="OfficialPackageSourceName_plk" xml:space="preserve">
    <value>Oficjalne źródło pakietów NuGet</value>
  </data>
  <data name="OfficialPackageSourceName_ptb" xml:space="preserve">
    <value>Origem de pacote oficial NuGet</value>
  </data>
  <data name="OfficialPackageSourceName_rus" xml:space="preserve">
    <value>Официальный источник пакетов NuGet</value>
  </data>
  <data name="OfficialPackageSourceName_trk" xml:space="preserve">
    <value>NuGet resmi paket kaynağı</value>
  </data>
  <data name="OfficialPackageSourceName_chs" xml:space="preserve">
    <value>NuGet 官方程序包源</value>
  </data>
  <data name="OfficialPackageSourceName_cht" xml:space="preserve">
    <value>NuGet 官方封裝來源</value>
  </data>
  <data name="PackageCommandFileFromDependencyIsChanged_csy" xml:space="preserve">
    <value>Soubor ze závislosti se změnil. Probíhá přidávání souboru {0}.</value>
  </data>
  <data name="PackageCommandFileFromDependencyIsChanged_deu" xml:space="preserve">
    <value>Die Datei aus der Abhängigkeit wurde geändert. Die Datei "{0}" wird hinzugefügt.</value>
  </data>
  <data name="PackageCommandFileFromDependencyIsChanged_esp" xml:space="preserve">
    <value>Se ha cambiado el archivo de la dependencia. Agregando archivo '{0}'.</value>
  </data>
  <data name="PackageCommandFileFromDependencyIsChanged_fra" xml:space="preserve">
    <value>Le @@@fichier de dépendance est modifié. Ajout du fichier '{0}'.</value>
  </data>
  <data name="PackageCommandFileFromDependencyIsChanged_ita" xml:space="preserve">
    <value>File da dipendenza modificato. Aggiungere file '{0}'.</value>
  </data>
  <data name="PackageCommandFileFromDependencyIsChanged_jpn" xml:space="preserve">
    <value>依存関係のファイルが変更されます。ファイル '{0}' を追加しています。</value>
  </data>
  <data name="PackageCommandFileFromDependencyIsChanged_kor" xml:space="preserve">
    <value>종속성에서 파일이 변경되었습니다. '{0}' 파일을 추가하고 있습니다.</value>
  </data>
  <data name="PackageCommandFileFromDependencyIsChanged_plk" xml:space="preserve">
    <value>Plik z zależności został zmieniony. Dodawanie pliku „{0}”.</value>
  </data>
  <data name="PackageCommandFileFromDependencyIsChanged_ptb" xml:space="preserve">
    <value>O arquivo de dependência foi alterado. Adicionando o arquivo '{0}'.</value>
  </data>
  <data name="PackageCommandFileFromDependencyIsChanged_rus" xml:space="preserve">
    <value>Файл из зависимости был изменен. Добавление файла "{0}".</value>
  </data>
  <data name="PackageCommandFileFromDependencyIsChanged_trk" xml:space="preserve">
    <value>Bağımlılık dosyası değiştirildi. '{0}' dosyası ekleniyor.</value>
  </data>
  <data name="PackageCommandFileFromDependencyIsChanged_chs" xml:space="preserve">
    <value>依赖关系中的文件已更改。正在添加文件“{0}”。</value>
  </data>
  <data name="PackageCommandFileFromDependencyIsChanged_cht" xml:space="preserve">
    <value>相依性中的檔案已變更。正在新增檔案 '{0}'。</value>
  </data>
  <data name="PushCommandPackagePushed_csy" xml:space="preserve">
    <value>Balíček byl předán.</value>
  </data>
  <data name="PushCommandPackagePushed_deu" xml:space="preserve">
    <value>Ihr Paket wurde mittels Push übertragen.</value>
  </data>
  <data name="PushCommandPackagePushed_esp" xml:space="preserve">
    <value>Se ha insertado su proyecto.</value>
  </data>
  <data name="PushCommandPackagePushed_fra" xml:space="preserve">
    <value>Votre package a été transmis.</value>
  </data>
  <data name="PushCommandPackagePushed_ita" xml:space="preserve">
    <value>Il pacchetto è stato compresso.</value>
  </data>
  <data name="PushCommandPackagePushed_jpn" xml:space="preserve">
    <value>パッケージがプッシュされました。</value>
  </data>
  <data name="PushCommandPackagePushed_kor" xml:space="preserve">
    <value>패키지가 푸시되었습니다.</value>
  </data>
  <data name="PushCommandPackagePushed_plk" xml:space="preserve">
    <value>Pakiet został wypchnięty.</value>
  </data>
  <data name="PushCommandPackagePushed_ptb" xml:space="preserve">
    <value>O pacote foi empurrado.</value>
  </data>
  <data name="PushCommandPackagePushed_rus" xml:space="preserve">
    <value>Ваш пакет был отправлен.</value>
  </data>
  <data name="PushCommandPackagePushed_trk" xml:space="preserve">
    <value>Paketiniz iletildi.</value>
  </data>
  <data name="PushCommandPackagePushed_chs" xml:space="preserve">
    <value>已推送你的程序包。</value>
  </data>
  <data name="PushCommandPackagePushed_cht" xml:space="preserve">
    <value>已推入您的封裝。</value>
  </data>
  <data name="PackageCommandFileFromDependencyIsNotChanged_csy" xml:space="preserve">
    <value>Soubor ze závislosti se nezměnil. Soubor {0} není přidán.</value>
  </data>
  <data name="PackageCommandFileFromDependencyIsNotChanged_deu" xml:space="preserve">
    <value>Die Datei aus der Abhängigkeit wurde nicht geändert. Die Datei "{0}" wird nicht hinzugefügt.</value>
  </data>
  <data name="PackageCommandFileFromDependencyIsNotChanged_esp" xml:space="preserve">
    <value>No se ha cambiado el archivo de la dependencia. El archivo '{0}' no se ha agregado.</value>
  </data>
  <data name="PackageCommandFileFromDependencyIsNotChanged_fra" xml:space="preserve">
    <value>Le @@@fichier de dépendance n'a pas été modifié. Le fichier '{0}' n'a pas été ajouté.</value>
  </data>
  <data name="PackageCommandFileFromDependencyIsNotChanged_ita" xml:space="preserve">
    <value>File da dipendenza non modificato. File '{0}' non aggiunto.</value>
  </data>
  <data name="PackageCommandFileFromDependencyIsNotChanged_jpn" xml:space="preserve">
    <value>依存関係のファイルは変更されません。ファイル '{0}' は追加されません。</value>
  </data>
  <data name="PackageCommandFileFromDependencyIsNotChanged_kor" xml:space="preserve">
    <value>종속성에서 파일이 변경되지 않았습니다. '{0}' 파일이 추가되지 않습니다.</value>
  </data>
  <data name="PackageCommandFileFromDependencyIsNotChanged_plk" xml:space="preserve">
    <value>Plik z zależności nie został zmieniony. Nie dodano pliku „{0}”.</value>
  </data>
  <data name="PackageCommandFileFromDependencyIsNotChanged_ptb" xml:space="preserve">
    <value>O arquivo da dependência não foi alterado. O arquivo '{0}' não foi adicionado.</value>
  </data>
  <data name="PackageCommandFileFromDependencyIsNotChanged_rus" xml:space="preserve">
    <value>Файл из зависимости не был изменен. Файл "{0}" не добавлен.</value>
  </data>
  <data name="PackageCommandFileFromDependencyIsNotChanged_trk" xml:space="preserve">
    <value>Bağımlılık dosyası değiştirilmedi. '{0}' dosyası eklenmedi.</value>
  </data>
  <data name="PackageCommandFileFromDependencyIsNotChanged_chs" xml:space="preserve">
    <value>依赖关系中的文件未更改。未添加文件“{0}”。</value>
  </data>
  <data name="PackageCommandFileFromDependencyIsNotChanged_cht" xml:space="preserve">
    <value>相依性中的檔案並未變更。並未新增檔案 '{0}'。</value>
  </data>
  <data name="UnableToFindFile_csy" xml:space="preserve">
    <value>Soubor neexistuje ({0}).</value>
  </data>
  <data name="UnableToFindFile_deu" xml:space="preserve">
    <value>Die Datei ist nicht vorhanden ("{0}").</value>
  </data>
  <data name="UnableToFindFile_esp" xml:space="preserve">
    <value>No existe el archivo ({0}).</value>
  </data>
  <data name="UnableToFindFile_fra" xml:space="preserve">
    <value>Le fichier n'existe pas ({0}).</value>
  </data>
  <data name="UnableToFindFile_ita" xml:space="preserve">
    <value>Il file non esiste ({0}).</value>
  </data>
  <data name="UnableToFindFile_jpn" xml:space="preserve">
    <value>ファイルは存在しません ({0})。</value>
  </data>
  <data name="UnableToFindFile_kor" xml:space="preserve">
    <value>파일이 없습니다({0}).</value>
  </data>
  <data name="UnableToFindFile_plk" xml:space="preserve">
    <value>Plik nie istnieje ({0}).</value>
  </data>
  <data name="UnableToFindFile_ptb" xml:space="preserve">
    <value>O arquivo não existe ({0}).</value>
  </data>
  <data name="UnableToFindFile_rus" xml:space="preserve">
    <value>Файл не существует ({0}).</value>
  </data>
  <data name="UnableToFindFile_trk" xml:space="preserve">
    <value>Dosya mevcut değil ({0}).</value>
  </data>
  <data name="UnableToFindFile_chs" xml:space="preserve">
    <value>文件不存在({0})。</value>
  </data>
  <data name="UnableToFindFile_cht" xml:space="preserve">
    <value>檔案不存在 ({0})。</value>
  </data>
  <data name="SourcesCommandUpdateSuccessful_csy" xml:space="preserve">
    <value>Zdroj balíčku {0} byl úspěšně aktualizován.</value>
  </data>
  <data name="SourcesCommandUpdateSuccessful_deu" xml:space="preserve">
    <value>Die Paketquelle "{0}" wurde erfolgreich aktualisiert.</value>
  </data>
  <data name="SourcesCommandUpdateSuccessful_esp" xml:space="preserve">
    <value>El origen del paquete '{0}' se ha actualizado correctamente.</value>
  </data>
  <data name="SourcesCommandUpdateSuccessful_fra" xml:space="preserve">
    <value>La source de package « {0} » a été mise à jour correctement.</value>
  </data>
  <data name="SourcesCommandUpdateSuccessful_ita" xml:space="preserve">
    <value>Fonte pacchetto "{0}" aggiornata correttamente.</value>
  </data>
  <data name="SourcesCommandUpdateSuccessful_jpn" xml:space="preserve">
    <value>パッケージ ソース "{0}" は正常に更新されました。</value>
  </data>
  <data name="SourcesCommandUpdateSuccessful_kor" xml:space="preserve">
    <value>패키지 소스 "{0}"이(가) 업데이트되었습니다.</value>
  </data>
  <data name="SourcesCommandUpdateSuccessful_plk" xml:space="preserve">
    <value>Źródło pakietów „{0}” zostało pomyślnie zaktualizowane.</value>
  </data>
  <data name="SourcesCommandUpdateSuccessful_ptb" xml:space="preserve">
    <value>A origem de pacote '{0}' foi atualizada com sucesso.</value>
  </data>
  <data name="SourcesCommandUpdateSuccessful_rus" xml:space="preserve">
    <value>Источник пакетов "{0}" успешно обновлен.</value>
  </data>
  <data name="SourcesCommandUpdateSuccessful_trk" xml:space="preserve">
    <value>"{0}" paket kaynağı başarıyla güncellendi.</value>
  </data>
  <data name="SourcesCommandUpdateSuccessful_chs" xml:space="preserve">
    <value>已成功更新程序包源“{0}”。</value>
  </data>
  <data name="SourcesCommandUpdateSuccessful_cht" xml:space="preserve">
    <value>封裝來源 "{0}" 已成功更新。</value>
  </data>
  <data name="SourcesCommandCredentialsRequired_csy" xml:space="preserve">
    <value>Je třeba zadat uživatelské jméno i heslo.</value>
  </data>
  <data name="SourcesCommandCredentialsRequired_deu" xml:space="preserve">
    <value>"UserName" und "Password" müssen angegeben werden.</value>
  </data>
  <data name="SourcesCommandCredentialsRequired_esp" xml:space="preserve">
    <value>Se deben especificar tanto el nombre de usuario como la contraseña.</value>
  </data>
  <data name="SourcesCommandCredentialsRequired_fra" xml:space="preserve">
    <value>Le @@@nom d'utilisateur et le mot de passe doivent être spécifiés.</value>
  </data>
  <data name="SourcesCommandCredentialsRequired_ita" xml:space="preserve">
    <value>Specificare nome utente e password.</value>
  </data>
  <data name="SourcesCommandCredentialsRequired_jpn" xml:space="preserve">
    <value>UserName と Password の両方を指定する必要があります。</value>
  </data>
  <data name="SourcesCommandCredentialsRequired_kor" xml:space="preserve">
    <value>사용자 이름 및 암호를 모두 지정해야 합니다.</value>
  </data>
  <data name="SourcesCommandCredentialsRequired_plk" xml:space="preserve">
    <value>Należy określić zarówno nazwę użytkownika, jak i hasło.</value>
  </data>
  <data name="SourcesCommandCredentialsRequired_ptb" xml:space="preserve">
    <value>O Nome de usuário e senha devem ser especificados.</value>
  </data>
  <data name="SourcesCommandCredentialsRequired_rus" xml:space="preserve">
    <value>Следует указать имя пользователя и пароль.</value>
  </data>
  <data name="SourcesCommandCredentialsRequired_trk" xml:space="preserve">
    <value>KullanıcıAdı ve Parolanın belirtilmesi gerekir.</value>
  </data>
  <data name="SourcesCommandCredentialsRequired_chs" xml:space="preserve">
    <value>必须同时指定用户名和密码。</value>
  </data>
  <data name="SourcesCommandCredentialsRequired_cht" xml:space="preserve">
    <value>必須指定使用者名稱和密碼。</value>
  </data>
  <data name="InstallCommandPackageRestoreConsentNotFound_csy" xml:space="preserve">
    <value>Obnovení balíčku je zakázáno. Chcete-li je povolit, otevřete dialogové okno Možnosti sady Visual Studio, klikněte na uzel Správce balíčků a zaškrtněte položku {0}. Obnovení balíčku můžete rovněž povolit nastavením proměnné prostředí EnableNuGetPackageRestore na hodnotu true.</value>
  </data>
  <data name="InstallCommandPackageRestoreConsentNotFound_deu" xml:space="preserve">
    <value>Die Paketwiederherstellung ist deaktiviert. Öffnen Sie zum Aktivieren das Dialogfeld "Optionen" von Visual Studio, klicken Sie auf den Knoten "Paket-Manager", und aktivieren Sie dann "{0}". Sie können die Paketwiederherstellung auch aktivieren, indem Sie die Umgebungsvariable "EnableNuGetPackageRestore" auf "true" festlegen.</value>
  </data>
  <data name="InstallCommandPackageRestoreConsentNotFound_esp" xml:space="preserve">
    <value>Se ha deshabilitado la restauración del paquete. Para habilitarla, abra el cuadro de diálogo Opciones de Visual Studio, haga clic en el nodo del Administrador de paquetes y compruebe '{0}'. Para habilitar la restauración de paquetes, también puede configurar la variable de entorno 'EnableNuGetPackageRestore' a 'true'.</value>
  </data>
  <data name="InstallCommandPackageRestoreConsentNotFound_fra" xml:space="preserve">
    <value>La restauration de package est désactivée. Pour l'activer, ouvrez la boîte de dialogue Options Visual Studio, cliquez sur le nœud Gestionnaire de package et cochez '{0}'. Vous pouvez également activer la restauration de package en définissant la variable d'environnement 'EnableNuGetPackageRestore' avec la valeur 'true'.</value>
  </data>
  <data name="InstallCommandPackageRestoreConsentNotFound_ita" xml:space="preserve">
    <value>Ripristino pacchetto disabilitato. Per abilitarlo, aprire la finestra di dialogo Visual Studio Options, fare clic su Package Manager node e verificare '{0}'. È possibile anche abilitare il pacchetto impostando la variabile ambiente 'EnableNuGetPackageRestore' su 'vero'.</value>
  </data>
  <data name="InstallCommandPackageRestoreConsentNotFound_jpn" xml:space="preserve">
    <value>パッケージの復元は無効です。有効にするには、Visual Studio の [オプション] ダイアログを開き、パッケージ マネージャー ノードをクリックし、'{0}' を確認します。環境変数 'EnableNuGetPackageRestore' を 'true' に設定して、パッケージの復元を有効にすることもできます。</value>
  </data>
  <data name="InstallCommandPackageRestoreConsentNotFound_kor" xml:space="preserve">
    <value>패키지 복원을 사용할 수 없습니다. 패키지 복원을 사용하도록 설정하려면 [Visual Studio 옵션] 대화 상자를 열고 [패키지 관리자] 노드를 클릭한 후 '{0}'을(를) 선택합니다. 또한 환경 변수 'EnableNuGetPackageRestore'를 'true'로 설정하여 패키지 복원을 사용하도록 설정할 수 있습니다.</value>
  </data>
  <data name="InstallCommandPackageRestoreConsentNotFound_plk" xml:space="preserve">
    <value>Przywracanie pakietu jest wyłączone. Aby je włączyć, otwórz okno dialogowe opcji programu Visual Studio, kliknij węzeł Menedżera pakietów i zaznacz pozycję „{0}”. Przywracanie pakietów możesz także włączyć, ustawiając wartość „true” dla zmiennej środowiskowej „EnableNuGetPackageRestore”.</value>
  </data>
  <data name="InstallCommandPackageRestoreConsentNotFound_ptb" xml:space="preserve">
    <value>A restauração do pacote está desativada. Para ativá-la, abra a caixa de diálogo Opções do Visual Studio, clique no nó do Gerenciador de Pacotes e marque '{0}'. Você também pode ativar a restauração do pacote definindo a variável de ambiente 'EnableNuGetPackageRestore' como "true".</value>
  </data>
  <data name="InstallCommandPackageRestoreConsentNotFound_rus" xml:space="preserve">
    <value>Восстановление пакетов отключено. Чтобы включить его, в Visual Studio откройте диалоговое окно "Параметры", выберите узел "Диспетчер пакетов" и проверьте "{0}". Кроме того, чтобы включить восстановление пакетов, можно для переменной среды "EnableNuGetPackageRestore" задать значение "true".</value>
  </data>
  <data name="InstallCommandPackageRestoreConsentNotFound_trk" xml:space="preserve">
    <value>Paket geri yükleme devre dışı. Etkinleştirmek için Visual Studio Seçenekler iletişim kutusunu açın, Paket Yöneticisi düğümünü tıklayın ve '{0}' öğesini kontrol edin. Paket geri yüklemesini ayrıca 'EnableNuGetPackageRestore' ortam değişkenini 'doğru' olarak ayarlayarak da etkinleştirebilirsiniz.</value>
  </data>
  <data name="InstallCommandPackageRestoreConsentNotFound_chs" xml:space="preserve">
    <value>已禁用程序包还原。若要启用它，请打开“Visual Studio 选项”对话框，单击“程序包管理器”节点并检查“{0}”。你还可以通过将环境变量 "EnableNuGetPackageRestore" 设置为 "true" 来启用程序包还原。</value>
  </data>
  <data name="InstallCommandPackageRestoreConsentNotFound_cht" xml:space="preserve">
    <value>已停用封裝還原。若要啟用，開啟 Visual Studio 選項對話，按一下 [封裝管理員] 節點並勾選 '{0}'。您也可以設定環境變數 'EnableNuGetPackageRestore' 為 'true' 以啟用封裝還原。</value>
  </data>
  <data name="ConfigCommandKeyNotFound_csy" xml:space="preserve">
    <value>Klíč {0} nebyl nalezen.</value>
  </data>
  <data name="ConfigCommandKeyNotFound_deu" xml:space="preserve">
    <value>Der Schlüssel "{0}" wurde nicht gefunden.</value>
  </data>
  <data name="ConfigCommandKeyNotFound_esp" xml:space="preserve">
    <value>No se encuentra la clave '{0}'.</value>
  </data>
  <data name="ConfigCommandKeyNotFound_fra" xml:space="preserve">
    <value>Clé '{0}' introuvable.</value>
  </data>
  <data name="ConfigCommandKeyNotFound_ita" xml:space="preserve">
    <value>Chiave '{0}' non trovata.</value>
  </data>
  <data name="ConfigCommandKeyNotFound_jpn" xml:space="preserve">
    <value>キー '{0}' が見つかりません。</value>
  </data>
  <data name="ConfigCommandKeyNotFound_kor" xml:space="preserve">
    <value>'{0}' 키를 찾을 수 없습니다.</value>
  </data>
  <data name="ConfigCommandKeyNotFound_plk" xml:space="preserve">
    <value>Nie odnaleziono klucza „{0}”.</value>
  </data>
  <data name="ConfigCommandKeyNotFound_ptb" xml:space="preserve">
    <value>Chave '{0}' não encontrada.</value>
  </data>
  <data name="ConfigCommandKeyNotFound_rus" xml:space="preserve">
    <value>Ключ "{0}" не найден.</value>
  </data>
  <data name="ConfigCommandKeyNotFound_trk" xml:space="preserve">
    <value>{0}' anahtarı bulunamadı.</value>
  </data>
  <data name="ConfigCommandKeyNotFound_chs" xml:space="preserve">
    <value>找不到键“{0}”。</value>
  </data>
  <data name="ConfigCommandKeyNotFound_cht" xml:space="preserve">
    <value>找不到索引鍵 '{0}'。</value>
  </data>
  <data name="Error_CannotPromptForInput_csy" xml:space="preserve">
    <value>V neinteraktivním režimu nelze zobrazit výzvu pro zadání vstupu.</value>
  </data>
  <data name="Error_CannotPromptForInput_deu" xml:space="preserve">
    <value>Im nicht interaktiven Modus kann keine Eingabeaufforderung erfolgen.</value>
  </data>
  <data name="Error_CannotPromptForInput_esp" xml:space="preserve">
    <value>No se puede pedir confirmación de la entrada en un modo no interactivo.</value>
  </data>
  <data name="Error_CannotPromptForInput_fra" xml:space="preserve">
    <value>Le mode non interactif ne permet pas l'invite de saisie de données.</value>
  </data>
  <data name="Error_CannotPromptForInput_ita" xml:space="preserve">
    <value>Impossibile richiedere input in modalità non interattiva</value>
  </data>
  <data name="Error_CannotPromptForInput_jpn" xml:space="preserve">
    <value>非対話モードの場合、入力のプロンプトを表示できません。</value>
  </data>
  <data name="Error_CannotPromptForInput_kor" xml:space="preserve">
    <value>비대화형 모드에서는 입력을 요청할 수 없습니다.</value>
  </data>
  <data name="Error_CannotPromptForInput_plk" xml:space="preserve">
    <value>Nie można monitować o dane wejściowe w trybie nieinterakcyjnym.</value>
  </data>
  <data name="Error_CannotPromptForInput_ptb" xml:space="preserve">
    <value>Não foi possível solicitar a entrada no modo não interativo.</value>
  </data>
  <data name="Error_CannotPromptForInput_rus" xml:space="preserve">
    <value>Запрос ввода в неинтерактивном режиме невозможен.</value>
  </data>
  <data name="Error_CannotPromptForInput_trk" xml:space="preserve">
    <value>Etkileşimli olmayan modda girdi istenemiyor.</value>
  </data>
  <data name="Error_CannotPromptForInput_chs" xml:space="preserve">
    <value>无法在非交互式模式下提示输入。</value>
  </data>
  <data name="Error_CannotPromptForInput_cht" xml:space="preserve">
    <value>無法在非互動模式下提供提示。</value>
  </data>
  <data name="DeleteCommandDeletingPackage_csy" xml:space="preserve">
    <value>Probíhá odstraňování {0} {1} z {2}.</value>
  </data>
  <data name="DeleteCommandDeletingPackage_deu" xml:space="preserve">
    <value>{0} {1} wird aus "{2}" gelöscht.</value>
  </data>
  <data name="DeleteCommandDeletingPackage_esp" xml:space="preserve">
    <value>Eliminando {0} {1} de {2}.</value>
  </data>
  <data name="DeleteCommandDeletingPackage_fra" xml:space="preserve">
    <value>Suppression de {0} {1} de {2}.</value>
  </data>
  <data name="DeleteCommandDeletingPackage_ita" xml:space="preserve">
    <value>Cancellando {0} {1} da {2}.</value>
  </data>
  <data name="DeleteCommandDeletingPackage_jpn" xml:space="preserve">
    <value>{2} から {0} {1} を削除しています。</value>
  </data>
  <data name="DeleteCommandDeletingPackage_kor" xml:space="preserve">
    <value>{0} {1}을(를) {2}에서 삭제하고 있습니다.</value>
  </data>
  <data name="DeleteCommandDeletingPackage_plk" xml:space="preserve">
    <value>Usuwanie elementu {0} {1} z {2}.</value>
  </data>
  <data name="DeleteCommandDeletingPackage_ptb" xml:space="preserve">
    <value>Excluindo {0} {1} do {2}.</value>
  </data>
  <data name="DeleteCommandDeletingPackage_rus" xml:space="preserve">
    <value>Удаление {0} {1} из {2}.</value>
  </data>
  <data name="DeleteCommandDeletingPackage_trk" xml:space="preserve">
    <value>{0} {1} öğeleri {2} konumundan siliniyor.</value>
  </data>
  <data name="DeleteCommandDeletingPackage_chs" xml:space="preserve">
    <value>正在从 {2} 中删除 {0} {1}。</value>
  </data>
  <data name="DeleteCommandDeletingPackage_cht" xml:space="preserve">
    <value>正在從 {2} 刪除 {0} {1}。</value>
  </data>
  <data name="Option_VerboseDeprecated_csy" xml:space="preserve">
    <value>Možnost Podrobný se již nepoužívá. Použijte místo toho možnost Podrobnosti.</value>
  </data>
  <data name="Option_VerboseDeprecated_deu" xml:space="preserve">
    <value>Die Option "Verbose" ist veraltet. Verwenden Sie stattdessen "Verbosity".</value>
  </data>
  <data name="Option_VerboseDeprecated_esp" xml:space="preserve">
    <value>La opción 'Verbose' ha dejado de usarse. Use 'Verbosity' en su lugar.</value>
  </data>
  <data name="Option_VerboseDeprecated_fra" xml:space="preserve">
    <value>L'option 'Verbose' a été dépréciée. Préférez plutôt 'Verbosity'.</value>
  </data>
  <data name="Option_VerboseDeprecated_ita" xml:space="preserve">
    <value>Opzione 'Verbose' non approvata. Usare 'Verbosity' invece.</value>
  </data>
  <data name="Option_VerboseDeprecated_jpn" xml:space="preserve">
    <value>オプション 'Verbose' は使用しないでください。代わりに 'Verbosity' を使用してください。</value>
  </data>
  <data name="Option_VerboseDeprecated_kor" xml:space="preserve">
    <value>'Verbose' 옵션은 사용되지 않습니다. 대신 'Verbosity'를 사용하십시오.</value>
  </data>
  <data name="Option_VerboseDeprecated_plk" xml:space="preserve">
    <value>Opcja „Verbose” jest przestarzała. Zamiast niej użyj opcji „Verbosity”.</value>
  </data>
  <data name="Option_VerboseDeprecated_ptb" xml:space="preserve">
    <value>A opção "Detalhe" foi substituída. Use "Detalhamento" como alternativa.</value>
  </data>
  <data name="Option_VerboseDeprecated_rus" xml:space="preserve">
    <value>Параметр "Verbose" удален из этой версии. Вместо него используйте "Verbosity".</value>
  </data>
  <data name="Option_VerboseDeprecated_trk" xml:space="preserve">
    <value>Ayrıntılı' seçeneği kullanım dışı bırakılmış. Bunun yerine 'Ayrıntı Düzeyi' seçimini kullanın.</value>
  </data>
  <data name="Option_VerboseDeprecated_chs" xml:space="preserve">
    <value>选项 "Verbose" 已弃用。请改用 "Verbosity"。</value>
  </data>
  <data name="Option_VerboseDeprecated_cht" xml:space="preserve">
    <value>Verbose' 選項已過時。請使用 'Verbosity'。</value>
  </data>
  <data name="SpecCommandCreatedNuSpec_csy" xml:space="preserve">
    <value>{0} úspěšně vytvořeno.</value>
  </data>
  <data name="SpecCommandCreatedNuSpec_deu" xml:space="preserve">
    <value>"{0}" wurde erfolgreich erstellt.</value>
  </data>
  <data name="SpecCommandCreatedNuSpec_esp" xml:space="preserve">
    <value>{0}' creado correctamente.</value>
  </data>
  <data name="SpecCommandCreatedNuSpec_fra" xml:space="preserve">
    <value>'{0}' créé correctement.</value>
  </data>
  <data name="SpecCommandCreatedNuSpec_ita" xml:space="preserve">
    <value>Creato '{0}' correttamente.</value>
  </data>
  <data name="SpecCommandCreatedNuSpec_jpn" xml:space="preserve">
    <value>'{0}' は正常に作成されました。</value>
  </data>
  <data name="SpecCommandCreatedNuSpec_kor" xml:space="preserve">
    <value>'{0}'을(를) 만들었습니다.</value>
  </data>
  <data name="SpecCommandCreatedNuSpec_plk" xml:space="preserve">
    <value>Pomyślnie utworzono „{0}”.</value>
  </data>
  <data name="SpecCommandCreatedNuSpec_ptb" xml:space="preserve">
    <value>Criado '{0}' com sucesso.</value>
  </data>
  <data name="SpecCommandCreatedNuSpec_rus" xml:space="preserve">
    <value>"{0}" успешно создан.</value>
  </data>
  <data name="SpecCommandCreatedNuSpec_trk" xml:space="preserve">
    <value>{0}' başarıyla oluşturuldu.</value>
  </data>
  <data name="SpecCommandCreatedNuSpec_chs" xml:space="preserve">
    <value>已成功创建“{0}”。</value>
  </data>
  <data name="SpecCommandCreatedNuSpec_cht" xml:space="preserve">
    <value>已成功建立 '{0}'。</value>
  </data>
  <data name="SpecCommandFileExists_csy" xml:space="preserve">
    <value>{0} již existuje, k přepsání použijte -Force.</value>
  </data>
  <data name="SpecCommandFileExists_deu" xml:space="preserve">
    <value>"{0}" ist bereits vorhanden. Verwenden Sie "-Force" zum Überschreiben.</value>
  </data>
  <data name="SpecCommandFileExists_esp" xml:space="preserve">
    <value>{0}' ya existe, use -Force para sobrescribirlo.</value>
  </data>
  <data name="SpecCommandFileExists_fra" xml:space="preserve">
    <value>'{0}' existe déjà. Utilisez -Force pour le remplacer.</value>
  </data>
  <data name="SpecCommandFileExists_ita" xml:space="preserve">
    <value>{0}' già esistente, usere  -Force per sostituire.</value>
  </data>
  <data name="SpecCommandFileExists_jpn" xml:space="preserve">
    <value>'{0}' は既に存在します。上書きするには、-Force を使用してください。</value>
  </data>
  <data name="SpecCommandFileExists_kor" xml:space="preserve">
    <value>'{0}'이(가) 이미 있습니다. 덮어쓰려면 -Force를 사용하십시오.</value>
  </data>
  <data name="SpecCommandFileExists_plk" xml:space="preserve">
    <value>Plik „{0}” już istnieje, użyj argumentu -Force, aby go zastąpić.</value>
  </data>
  <data name="SpecCommandFileExists_ptb" xml:space="preserve">
    <value>{0}' já existe, use -Force para substituí-lo.</value>
  </data>
  <data name="SpecCommandFileExists_rus" xml:space="preserve">
    <value>"{0}" уже существует. Для перезаписи используйте параметр -Force.</value>
  </data>
  <data name="SpecCommandFileExists_trk" xml:space="preserve">
    <value>{0}' zaten mevcut, geçersiz kılmak için -Force seçimini kullanın.</value>
  </data>
  <data name="SpecCommandFileExists_chs" xml:space="preserve">
    <value>“{0}”已存在，请使用 -Force 覆盖它。</value>
  </data>
  <data name="SpecCommandFileExists_cht" xml:space="preserve">
    <value>{0}' 己存在，使用 -Force 加以覆寫。</value>
  </data>
  <data name="Warning_NoPromptDeprecated_csy" xml:space="preserve">
    <value>Možnost NoPrompt se již nepoužívá. Použijte místo toho možnost NonInteractive.</value>
  </data>
  <data name="Warning_NoPromptDeprecated_deu" xml:space="preserve">
    <value>Die Option "NoPrompt" ist veraltet. Verwenden Sie stattdessen "NonInteractive".</value>
  </data>
  <data name="Warning_NoPromptDeprecated_esp" xml:space="preserve">
    <value>La opción 'NoPrompt' se ha desusado. Use 'NonInteractive' en su lugar.</value>
  </data>
  <data name="Warning_NoPromptDeprecated_fra" xml:space="preserve">
    <value>L'option 'NoPrompt' a été dépréciée. Préférez plutôt 'NonInteractive'.</value>
  </data>
  <data name="Warning_NoPromptDeprecated_ita" xml:space="preserve">
    <value>Opzione 'NoPrompt' disapprovata. Usare 'NonInteractive'.</value>
  </data>
  <data name="Warning_NoPromptDeprecated_jpn" xml:space="preserve">
    <value>オプション 'NoPrompt' は使用しないでください。代わりに 'NonInteractive' を使用してください。</value>
  </data>
  <data name="Warning_NoPromptDeprecated_kor" xml:space="preserve">
    <value>'NoPrompt' 옵션은 사용되지 않습니다. 대신 'NonInteractive'를 사용하십시오.</value>
  </data>
  <data name="Warning_NoPromptDeprecated_plk" xml:space="preserve">
    <value>Opcja „NoPrompt” jest przestarzała. Zamiast niej użyj opcji „NonInteractive”.</value>
  </data>
  <data name="Warning_NoPromptDeprecated_ptb" xml:space="preserve">
    <value>A opção 'NoPrompt' tornou-se obsoleta. Use "Não interativo" como alternativa.</value>
  </data>
  <data name="Warning_NoPromptDeprecated_rus" xml:space="preserve">
    <value>Параметр "NoPrompt" удален из этой версии. Вместо него используйте "NonInteractive".</value>
  </data>
  <data name="Warning_NoPromptDeprecated_trk" xml:space="preserve">
    <value>NoPrompt' seçeneği kullanımdan kaldırılmış. Bunun yerine 'NonInteractive' seçeneğini kullanın.</value>
  </data>
  <data name="Warning_NoPromptDeprecated_chs" xml:space="preserve">
    <value>选项 "NoPrompt" 已弃用。请改用 "NonInteractive"。</value>
  </data>
  <data name="Warning_NoPromptDeprecated_cht" xml:space="preserve">
    <value>選項 'NoPrompt' 已過時。使用 'NonInteractive'。</value>
  </data>
  <data name="Error_SettingsIsNull_csy" xml:space="preserve">
    <value>Vlastnost Settings má hodnotu null.</value>
  </data>
  <data name="Error_SettingsIsNull_deu" xml:space="preserve">
    <value>Die Eigenschafteneinstellungen sind null.</value>
  </data>
  <data name="Error_SettingsIsNull_esp" xml:space="preserve">
    <value>La configuración de propiedad es nula.</value>
  </data>
  <data name="Error_SettingsIsNull_fra" xml:space="preserve">
    <value>Les paramètres de propriété sont nuls.</value>
  </data>
  <data name="Error_SettingsIsNull_ita" xml:space="preserve">
    <value>Property Setting è nullo.</value>
  </data>
  <data name="Error_SettingsIsNull_jpn" xml:space="preserve">
    <value>プロパティ設定が null です。</value>
  </data>
  <data name="Error_SettingsIsNull_kor" xml:space="preserve">
    <value>Settings 속성이 null입니다.</value>
  </data>
  <data name="Error_SettingsIsNull_plk" xml:space="preserve">
    <value>Właściwość Settings ma wartość null.</value>
  </data>
  <data name="Error_SettingsIsNull_ptb" xml:space="preserve">
    <value>O item Property Settings é nulo.</value>
  </data>
  <data name="Error_SettingsIsNull_rus" xml:space="preserve">
    <value>Settings свойства имеет значение NULL.</value>
  </data>
  <data name="Error_SettingsIsNull_trk" xml:space="preserve">
    <value>Özellik Ayarları null.</value>
  </data>
  <data name="Error_SettingsIsNull_chs" xml:space="preserve">
    <value>属性设置为 null。</value>
  </data>
  <data name="Error_SettingsIsNull_cht" xml:space="preserve">
    <value>屬性設定為 Null。</value>
  </data>
  <data name="Error_SourceProviderIsNull_csy" xml:space="preserve">
    <value>Vlastnost SourceProvider má hodnotu null.</value>
  </data>
  <data name="Error_SourceProviderIsNull_deu" xml:space="preserve">
    <value>Die Eigenschaft "SourceProvider" ist null.</value>
  </data>
  <data name="Error_SourceProviderIsNull_esp" xml:space="preserve">
    <value>La propiedad SourceProvider es nula.</value>
  </data>
  <data name="Error_SourceProviderIsNull_fra" xml:space="preserve">
    <value>Le @@@fournisseur de source de propriété est nul.</value>
  </data>
  <data name="Error_SourceProviderIsNull_ita" xml:space="preserve">
    <value>Property sSourceProvider è nullo.</value>
  </data>
  <data name="Error_SourceProviderIsNull_jpn" xml:space="preserve">
    <value>プロパティ SourceProvider は null です。</value>
  </data>
  <data name="Error_SourceProviderIsNull_kor" xml:space="preserve">
    <value>SourceProvider 속성이 null입니다.</value>
  </data>
  <data name="Error_SourceProviderIsNull_plk" xml:space="preserve">
    <value>Właściwość SourceProvider ma wartość null.</value>
  </data>
  <data name="Error_SourceProviderIsNull_ptb" xml:space="preserve">
    <value>O item SourceProvider de propriedade é nulo.</value>
  </data>
  <data name="Error_SourceProviderIsNull_rus" xml:space="preserve">
    <value>SourceProvider свойства имеет значение NULL.</value>
  </data>
  <data name="Error_SourceProviderIsNull_trk" xml:space="preserve">
    <value>Özellik SourceProvider null.</value>
  </data>
  <data name="Error_SourceProviderIsNull_chs" xml:space="preserve">
    <value>SourceProvider 属性为 null。</value>
  </data>
  <data name="Error_SourceProviderIsNull_cht" xml:space="preserve">
    <value>屬性 SourceProvider 為 Null。</value>
  </data>
  <data name="PackageCommandInvalidMinClientVersion_csy" xml:space="preserve">
    <value>Hodnotou argumentu MinClientVersion není platná verze.</value>
  </data>
  <data name="PackageCommandInvalidMinClientVersion_deu" xml:space="preserve">
    <value>Der Wert des Arguments "MinClientVersion" weist keine gültige Version auf.</value>
  </data>
  <data name="PackageCommandInvalidMinClientVersion_esp" xml:space="preserve">
    <value>El valor del argumento de MinClientVersion no es una versión válida.</value>
  </data>
  <data name="PackageCommandInvalidMinClientVersion_fra" xml:space="preserve">
    <value>La version de la valeur de l'argument MinClientVersion n'est pas valide.</value>
  </data>
  <data name="PackageCommandInvalidMinClientVersion_ita" xml:space="preserve">
    <value>Il valore dell'argomento MinClientVersion non ha una versione valida.</value>
  </data>
  <data name="PackageCommandInvalidMinClientVersion_jpn" xml:space="preserve">
    <value>MinClientVersion 引数の値は有効なバージョンではありません。</value>
  </data>
  <data name="PackageCommandInvalidMinClientVersion_kor" xml:space="preserve">
    <value>MinClientVersion 인수 값은 올바른 버전이 아닙니다.</value>
  </data>
  <data name="PackageCommandInvalidMinClientVersion_plk" xml:space="preserve">
    <value>Wartość argumentu MinClientVersion nie jest prawidłową wersją.</value>
  </data>
  <data name="PackageCommandInvalidMinClientVersion_ptb" xml:space="preserve">
    <value>O valor do argumento MinClientVersion não é uma versão válida.</value>
  </data>
  <data name="PackageCommandInvalidMinClientVersion_rus" xml:space="preserve">
    <value>Недопустимая версия значения аргумента MinClientVersion.</value>
  </data>
  <data name="PackageCommandInvalidMinClientVersion_trk" xml:space="preserve">
    <value>MinClientVersion bağımsız değişken değeri geçerli bir sürüm değildir.</value>
  </data>
  <data name="PackageCommandInvalidMinClientVersion_chs" xml:space="preserve">
    <value>MinClientVersion 参数的值不是有效版本。</value>
  </data>
  <data name="PackageCommandInvalidMinClientVersion_cht" xml:space="preserve">
    <value>MinClientVersion 引數的值不是有效版本。</value>
  </data>
  <data name="AddFileToPackage_csy" xml:space="preserve">
    <value>Přidat soubor {0} do balíčku jako {1}</value>
  </data>
  <data name="AddFileToPackage_deu" xml:space="preserve">
    <value>Datei "{0}" dem Paket als "{1}" hinzufügen</value>
  </data>
  <data name="AddFileToPackage_esp" xml:space="preserve">
    <value>Agregar archivo '{0}' al paquete como '{1}'</value>
  </data>
  <data name="AddFileToPackage_fra" xml:space="preserve">
    <value>Ajouter le fichier '{0}' au package comme '{1}'</value>
  </data>
  <data name="AddFileToPackage_ita" xml:space="preserve">
    <value>Aggiungere file '{0}' a pacchetto come '{1}'</value>
  </data>
  <data name="AddFileToPackage_jpn" xml:space="preserve">
    <value>ファイル '{0}' を '{1}' としてパッケージに追加します</value>
  </data>
  <data name="AddFileToPackage_kor" xml:space="preserve">
    <value>패키지에 '{1}'(으)로 '{0}' 파일 추가</value>
  </data>
  <data name="AddFileToPackage_plk" xml:space="preserve">
    <value>Dodaj plik „{0}” do pakietu jako „{1}”</value>
  </data>
  <data name="AddFileToPackage_ptb" xml:space="preserve">
    <value>Adicionar arquivo '{0}' ao pacote como '{1}'</value>
  </data>
  <data name="AddFileToPackage_rus" xml:space="preserve">
    <value>Добавление файла "{0}" в пакет как "{1}"</value>
  </data>
  <data name="AddFileToPackage_trk" xml:space="preserve">
    <value>{0}' dosyasını pakete '{1}' olarak ekle</value>
  </data>
  <data name="AddFileToPackage_chs" xml:space="preserve">
    <value>将文件“{0}”作为“{1}”添加到程序包</value>
  </data>
  <data name="AddFileToPackage_cht" xml:space="preserve">
    <value>新增檔案 '{0}' 到封裝以做為 '{1}'</value>
  </data>
  <data name="FileNotAddedToPackage_csy" xml:space="preserve">
    <value>Soubor {0} není přidán, protože balíček již obsahuje soubor {1}.</value>
  </data>
  <data name="FileNotAddedToPackage_deu" xml:space="preserve">
    <value>Die Datei "{0}" wird nicht hinzugefügt, weil das Paket die Datei "{1}" bereits enthält.</value>
  </data>
  <data name="FileNotAddedToPackage_esp" xml:space="preserve">
    <value>No se ha agregado el archivo '{0}' porque el paquete aún contiene el archivo '{1}'</value>
  </data>
  <data name="FileNotAddedToPackage_fra" xml:space="preserve">
    <value>Le fichier '{0}' n'a pas été ajouté car le package contient déjà le fichier '{1}'.</value>
  </data>
  <data name="FileNotAddedToPackage_ita" xml:space="preserve">
    <value>Impossibile aggiungere file '{0}' perché il pacchetto contiene già file '{1}'</value>
  </data>
  <data name="FileNotAddedToPackage_jpn" xml:space="preserve">
    <value>パッケージには既にファイル '{1}' が含まれているため、ファイル '{0}' は追加されません</value>
  </data>
  <data name="FileNotAddedToPackage_kor" xml:space="preserve">
    <value>패키지에 '{1}' 파일이 이미 있으므로 '{0}' 파일이 추가되지 않았습니다.</value>
  </data>
  <data name="FileNotAddedToPackage_plk" xml:space="preserve">
    <value>Plik „{0}” nie został dodany, ponieważ pakiet zawiera już plik „{1}”</value>
  </data>
  <data name="FileNotAddedToPackage_ptb" xml:space="preserve">
    <value>O arquivo '{0}' não é adicionado porque o pacote já contém o arquivo '{1}'</value>
  </data>
  <data name="FileNotAddedToPackage_rus" xml:space="preserve">
    <value>Файл "{0}" не добавлен, так как в пакете уже есть файл "{1}"</value>
  </data>
  <data name="FileNotAddedToPackage_trk" xml:space="preserve">
    <value>Paket zaten '{1}'dosyası içerdiğinden '{0}' eklenmedi</value>
  </data>
  <data name="FileNotAddedToPackage_chs" xml:space="preserve">
    <value>未添加文件“{0}”，因为程序包已包含文件“{1}”</value>
  </data>
  <data name="FileNotAddedToPackage_cht" xml:space="preserve">
    <value>並未新增檔案 '{0}'，因為封裝已經包含檔案 '{1}'</value>
  </data>
  <data name="Error_ProcessingNuspecFile_csy" xml:space="preserve">
    <value>Při zpracování souboru {0} došlo k chybě: {1}</value>
  </data>
  <data name="Error_ProcessingNuspecFile_deu" xml:space="preserve">
    <value>Fehler beim Verarbeiten der Datei "{0}": {1}</value>
  </data>
  <data name="Error_ProcessingNuspecFile_esp" xml:space="preserve">
    <value>Error al procesar el archivo '{0}': {1}</value>
  </data>
  <data name="Error_ProcessingNuspecFile_fra" xml:space="preserve">
    <value>Une erreur est survenue lors du traitement du fichier '{0}' : {1}</value>
  </data>
  <data name="Error_ProcessingNuspecFile_ita" xml:space="preserve">
    <value>Si è verificato un errore nell'elaborazione del file '{0}': {1}</value>
  </data>
  <data name="Error_ProcessingNuspecFile_jpn" xml:space="preserve">
    <value>ファイル '{0}' の処理中にエラーが発生しました: {1}</value>
  </data>
  <data name="Error_ProcessingNuspecFile_kor" xml:space="preserve">
    <value>'{0}' 파일을 처리하는 동안 오류가 발생했습니다. {1}</value>
  </data>
  <data name="Error_ProcessingNuspecFile_plk" xml:space="preserve">
    <value>Wystąpił błąd podczas przetwarzania pliku „{0}”: {1}</value>
  </data>
  <data name="Error_ProcessingNuspecFile_ptb" xml:space="preserve">
    <value>Falha ao processar o arquivo '{0}: {1}</value>
  </data>
  <data name="Error_ProcessingNuspecFile_rus" xml:space="preserve">
    <value>При обработке файла"{0}" произошла ошибка: {1}</value>
  </data>
  <data name="Error_ProcessingNuspecFile_trk" xml:space="preserve">
    <value>{0}' dosyası işlenirken hata oluştu: {1}</value>
  </data>
  <data name="Error_ProcessingNuspecFile_chs" xml:space="preserve">
    <value>处理文件“{0}”时出错: {1}</value>
  </data>
  <data name="Error_ProcessingNuspecFile_cht" xml:space="preserve">
    <value>處理檔案 '{0}' 時發生錯誤: {1}</value>
  </data>
  <data name="Warning_DuplicatePropertyKey_csy" xml:space="preserve">
    <value>Klíč {0} již existuje v kolekci Properties. Přepisuje se hodnota.</value>
  </data>
  <data name="Warning_DuplicatePropertyKey_deu" xml:space="preserve">
    <value>Der Schlüssel "{0}" ist in der Eigenschaftenauflistung bereits vorhanden. Der Wert wird außer Kraft gesetzt.</value>
  </data>
  <data name="Warning_DuplicatePropertyKey_esp" xml:space="preserve">
    <value>La clave '{0}' ya existe en la colección Propiedades. Reemplazando valor.</value>
  </data>
  <data name="Warning_DuplicatePropertyKey_fra" xml:space="preserve">
    <value>La clé '{0}' existe déjà dans le Regroupement de propriétés. Remplacement de la valeur.</value>
  </data>
  <data name="Warning_DuplicatePropertyKey_ita" xml:space="preserve">
    <value>{0}' key è già presente in Properties collection. Valore prevalente.</value>
  </data>
  <data name="Warning_DuplicatePropertyKey_jpn" xml:space="preserve">
    <value>'{0}' キーは Properties コレクションに既に存在します。値を上書きします。</value>
  </data>
  <data name="Warning_DuplicatePropertyKey_kor" xml:space="preserve">
    <value>'{0}' 키가 Properties 컬렉션에 이미 있습니다. 값을 재정의하고 있습니다.</value>
  </data>
  <data name="Warning_DuplicatePropertyKey_plk" xml:space="preserve">
    <value>Klucz „{0}” już istnieje w kolekcji Właściwości. Wartość zostanie przesłonięta.</value>
  </data>
  <data name="Warning_DuplicatePropertyKey_ptb" xml:space="preserve">
    <value>A chave '{0}' já existe na coleção Propriedades. Substituindo valor.</value>
  </data>
  <data name="Warning_DuplicatePropertyKey_rus" xml:space="preserve">
    <value>Ключ "{0}" уже существует в коллекции свойств. Значение будет переопределено.</value>
  </data>
  <data name="Warning_DuplicatePropertyKey_trk" xml:space="preserve">
    <value>{0}' anahtarı zaten Özellikler koleksiyonunda mevcut. Değer geçersiz kılınıyor.</value>
  </data>
  <data name="Warning_DuplicatePropertyKey_chs" xml:space="preserve">
    <value>{0} 键已存在于属性集合中。正在重写值。</value>
  </data>
  <data name="Warning_DuplicatePropertyKey_cht" xml:space="preserve">
    <value>{0}' 索引鍵已存在於屬性集合中。覆寫該值。</value>
  </data>
  <data name="ListCommand_LicenseUrl_csy" xml:space="preserve">
    <value>Adresa URL licence: {0}</value>
  </data>
  <data name="ListCommand_LicenseUrl_deu" xml:space="preserve">
    <value>Lizenz-URL: {0}</value>
  </data>
  <data name="ListCommand_LicenseUrl_esp" xml:space="preserve">
    <value>URL de la licencia: {0}</value>
  </data>
  <data name="ListCommand_LicenseUrl_fra" xml:space="preserve">
    <value>URL de la licence : {0}</value>
  </data>
  <data name="ListCommand_LicenseUrl_ita" xml:space="preserve">
    <value>Licenze url: {0}</value>
  </data>
  <data name="ListCommand_LicenseUrl_jpn" xml:space="preserve">
    <value>ライセンス URL: {0}</value>
  </data>
  <data name="ListCommand_LicenseUrl_kor" xml:space="preserve">
    <value>라이선스 URL: {0}</value>
  </data>
  <data name="ListCommand_LicenseUrl_plk" xml:space="preserve">
    <value>Adres URL licencji: {0}</value>
  </data>
  <data name="ListCommand_LicenseUrl_ptb" xml:space="preserve">
    <value>Url de licença: {0}</value>
  </data>
  <data name="ListCommand_LicenseUrl_rus" xml:space="preserve">
    <value>URL-адрес лицензии: {0}</value>
  </data>
  <data name="ListCommand_LicenseUrl_trk" xml:space="preserve">
    <value>Lisans url'si: {0}</value>
  </data>
  <data name="ListCommand_LicenseUrl_chs" xml:space="preserve">
    <value>许可证 URL: {0}</value>
  </data>
  <data name="ListCommand_LicenseUrl_cht" xml:space="preserve">
    <value>授權 URL: {0}</value>
  </data>
  <data name="FileConflictChoiceText_csy" xml:space="preserve">
    <value>[Y] Ano [A] Ano pro všechny  [N] Ne  [L] Ne pro všechny?</value>
  </data>
  <data name="FileConflictChoiceText_deu" xml:space="preserve">
    <value>[Y] Ja  [A] Ja, alle  [N] Nein  [L] Nein für alle?</value>
  </data>
  <data name="FileConflictChoiceText_esp" xml:space="preserve">
    <value>[Y] Sí  [A] Sí a todo  [N] No  [L] ¿No a todo?</value>
  </data>
  <data name="FileConflictChoiceText_fra" xml:space="preserve">
    <value>[Y] Oui  [A] Oui pour tout  [N] Non  [L] Non pour tout ?</value>
  </data>
  <data name="FileConflictChoiceText_ita" xml:space="preserve">
    <value>[Y] Sì  [A] Sì a tutto  [N] No  [L] No a tutti ?</value>
  </data>
  <data name="FileConflictChoiceText_jpn" xml:space="preserve">
    <value>[Y] はい  [A] すべてはい  [N] いいえ  [L] すべていいえ</value>
  </data>
  <data name="FileConflictChoiceText_kor" xml:space="preserve">
    <value>[Y] 예  [A] 모두 예  [N] 아니요  [L] 모두 아니요 ?</value>
  </data>
  <data name="FileConflictChoiceText_plk" xml:space="preserve">
    <value>[Y] Tak  [A] Tak dla wszystkich  [N] Nie  [L] Nie dla wszystkich ?</value>
  </data>
  <data name="FileConflictChoiceText_ptb" xml:space="preserve">
    <value>[Y] Sim  [A] Sim para todos  [N] Não  [L] Não para todos?</value>
  </data>
  <data name="FileConflictChoiceText_rus" xml:space="preserve">
    <value>[Y] Да  [A] Да для всех  [N] Нет  [L] Нет для всех ?</value>
  </data>
  <data name="FileConflictChoiceText_trk" xml:space="preserve">
    <value>[Y] Evet  [A] Tümüne Evet  [N] Hayır  [L] Tümüne Hayır ?</value>
  </data>
  <data name="FileConflictChoiceText_chs" xml:space="preserve">
    <value>[Y] 是  [A] 全部是  [N] 否  [L] 全部否 ?</value>
  </data>
  <data name="FileConflictChoiceText_cht" xml:space="preserve">
    <value>[Y] 是  [A] 全部皆是  [N] 否  [L] 全部皆否 ?</value>
  </data>
  <data name="Error_MultipleSolutions_csy" xml:space="preserve">
    <value>Tato složka obsahuje více než jeden soubor řešení.</value>
  </data>
  <data name="Error_MultipleSolutions_deu" xml:space="preserve">
    <value>Dieser Ordner enthält mehrere Projektdateien.</value>
  </data>
  <data name="Error_MultipleSolutions_esp" xml:space="preserve">
    <value>Esta carpeta contiene más de un archivo de la solución.</value>
  </data>
  <data name="Error_MultipleSolutions_fra" xml:space="preserve">
    <value>Ce dossier contient plus d'un fichier solution.</value>
  </data>
  <data name="Error_MultipleSolutions_ita" xml:space="preserve">
    <value>La cartella contiene più di un solution file.</value>
  </data>
  <data name="Error_MultipleSolutions_jpn" xml:space="preserve">
    <value>このフォルダーには、複数のソリューション ファイルが含まれています。</value>
  </data>
  <data name="Error_MultipleSolutions_kor" xml:space="preserve">
    <value>이 폴더에 솔루션 파일이 두 개 이상 포함되어 있습니다.</value>
  </data>
  <data name="Error_MultipleSolutions_plk" xml:space="preserve">
    <value>Ten folder zawiera więcej niż jeden plik rozwiązania.</value>
  </data>
  <data name="Error_MultipleSolutions_ptb" xml:space="preserve">
    <value>Esta pasta contém mais de um arquivo de solução.</value>
  </data>
  <data name="Error_MultipleSolutions_rus" xml:space="preserve">
    <value>Эта папка содержит более одного файла решения.</value>
  </data>
  <data name="Error_MultipleSolutions_trk" xml:space="preserve">
    <value>Bu klasör birden çok çözüm dosyası içeriyor.</value>
  </data>
  <data name="Error_MultipleSolutions_chs" xml:space="preserve">
    <value>此文件夹包含多个解决方案文件。</value>
  </data>
  <data name="Error_MultipleSolutions_cht" xml:space="preserve">
    <value>此資料夾包含一個以上的方案檔案。</value>
  </data>
  <data name="RestoreCommandOptionSolutionDirectoryIsInvalid_csy" xml:space="preserve">
    <value>Možnost -SolutionDirectory není platná při obnovování balíčků pro řešení.</value>
  </data>
  <data name="RestoreCommandOptionSolutionDirectoryIsInvalid_deu" xml:space="preserve">
    <value>Die Option "-SolutionDirectory" ist beim Wiederherstellen von Paketen für ein Projekt nicht gültig.</value>
  </data>
  <data name="RestoreCommandOptionSolutionDirectoryIsInvalid_esp" xml:space="preserve">
    <value>La opción SolutionDirectory no es válida cuando restaura paquetes para una solución.</value>
  </data>
  <data name="RestoreCommandOptionSolutionDirectoryIsInvalid_fra" xml:space="preserve">
    <value>L'option -SolutionDirectory n'est pas valide lors de la restauration de packages pour une solution.</value>
  </data>
  <data name="RestoreCommandOptionSolutionDirectoryIsInvalid_ita" xml:space="preserve">
    <value>Option -SolutionDirectory non è valida quando si ripristina pacchetti per una soluzione.</value>
  </data>
  <data name="RestoreCommandOptionSolutionDirectoryIsInvalid_jpn" xml:space="preserve">
    <value>ソリューションのパッケージを復元する場合、オプション -SolutionDirectory は無効です。</value>
  </data>
  <data name="RestoreCommandOptionSolutionDirectoryIsInvalid_kor" xml:space="preserve">
    <value>솔루션 패키지를 복원하는 경우 -SolutionDirectory 옵션은 사용할 수 없습니다.</value>
  </data>
  <data name="RestoreCommandOptionSolutionDirectoryIsInvalid_plk" xml:space="preserve">
    <value>Opcja -SolutionDirectory jest nieprawidłowa podczas przywracania pakietów dla rozwiązania.</value>
  </data>
  <data name="RestoreCommandOptionSolutionDirectoryIsInvalid_ptb" xml:space="preserve">
    <value>Option-SolutionDirectory não é válido ao restaurar pacotes para uma solução.</value>
  </data>
  <data name="RestoreCommandOptionSolutionDirectoryIsInvalid_rus" xml:space="preserve">
    <value>При восстановлении пакетов для решения параметр -SolutionDirectory является недопустимым.</value>
  </data>
  <data name="RestoreCommandOptionSolutionDirectoryIsInvalid_trk" xml:space="preserve">
    <value>Bir çözüme ait paketler geri yüklenirken -SolutionDirectory seçeneği geçerli değildir.</value>
  </data>
  <data name="RestoreCommandOptionSolutionDirectoryIsInvalid_chs" xml:space="preserve">
    <value>为解决方案还原程序包时，选项 -SolutionDirectory 无效。</value>
  </data>
  <data name="RestoreCommandOptionSolutionDirectoryIsInvalid_cht" xml:space="preserve">
    <value>為方案還原封裝時 Option -SolutionDirectory 為無效。</value>
  </data>
  <data name="RestoreCommandRestoringPackagesForSolution_csy" xml:space="preserve">
    <value>Probíhá obnovení balíčků NuGet pro řešení {0}.</value>
  </data>
  <data name="RestoreCommandRestoringPackagesForSolution_deu" xml:space="preserve">
    <value>NuGet-Pakete für das Projekt "{0}" werden wiederhergestellt.</value>
  </data>
  <data name="RestoreCommandRestoringPackagesForSolution_esp" xml:space="preserve">
    <value>Restaurando paquetes NuGet para la solución {0}.</value>
  </data>
  <data name="RestoreCommandRestoringPackagesForSolution_fra" xml:space="preserve">
    <value>Restauration des packages NuGet pour la solution {0}.</value>
  </data>
  <data name="RestoreCommandRestoringPackagesForSolution_ita" xml:space="preserve">
    <value>Ripristinando pacchetti NuGet per soluzione{0}.</value>
  </data>
  <data name="RestoreCommandRestoringPackagesForSolution_jpn" xml:space="preserve">
    <value>NuGet パッケージをソリューション {0} 用に復元しています。</value>
  </data>
  <data name="RestoreCommandRestoringPackagesForSolution_kor" xml:space="preserve">
    <value>{0} 솔루션의 NuGet 패키지를 복원하고 있습니다.</value>
  </data>
  <data name="RestoreCommandRestoringPackagesForSolution_plk" xml:space="preserve">
    <value>Przywracanie pakietów NuGet dla rozwiązania {0}.</value>
  </data>
  <data name="RestoreCommandRestoringPackagesForSolution_ptb" xml:space="preserve">
    <value>Restaurar pacotes NuGet para a solução {0}.</value>
  </data>
  <data name="RestoreCommandRestoringPackagesForSolution_rus" xml:space="preserve">
    <value>Восстановление пакетов NuGet для решения {0}.</value>
  </data>
  <data name="RestoreCommandRestoringPackagesForSolution_trk" xml:space="preserve">
    <value>{0} çözümü için NuGet paketleri geri yükleniyor.</value>
  </data>
  <data name="RestoreCommandRestoringPackagesForSolution_chs" xml:space="preserve">
    <value>正在为解决方案 {0} 还原 NuGet 程序包。</value>
  </data>
  <data name="RestoreCommandRestoringPackagesForSolution_cht" xml:space="preserve">
    <value>正在為方案 {0} 還原 NuGet 封裝。</value>
  </data>
  <data name="RestoreCommandRestoringPackagesFromPackagesConfigFile_csy" xml:space="preserve">
    <value>Probíhá obnovení balíčků NuGet uvedených v souboru packages.config.</value>
  </data>
  <data name="RestoreCommandRestoringPackagesFromPackagesConfigFile_deu" xml:space="preserve">
    <value>Die in der Datei "packages.config" aufgelisteten NuGet-Pakete werden wiederhergestellt.</value>
  </data>
  <data name="RestoreCommandRestoringPackagesFromPackagesConfigFile_esp" xml:space="preserve">
    <value>Restaurando paquetes NuGet mostrados en el archivo packages.config.</value>
  </data>
  <data name="RestoreCommandRestoringPackagesFromPackagesConfigFile_fra" xml:space="preserve">
    <value>Restauration des packages NuGet répertoriés dans le fichier packages.config.</value>
  </data>
  <data name="RestoreCommandRestoringPackagesFromPackagesConfigFile_ita" xml:space="preserve">
    <value>Ripristinando pacchetti NuGet elencati in packages.config file.</value>
  </data>
  <data name="RestoreCommandRestoringPackagesFromPackagesConfigFile_jpn" xml:space="preserve">
    <value>packages.config ファイルに含まれる NuGet パッケージを復元しています。</value>
  </data>
  <data name="RestoreCommandRestoringPackagesFromPackagesConfigFile_kor" xml:space="preserve">
    <value>packages.config 파일에 나열된 NuGet 패키지를 복원하고 있습니다.</value>
  </data>
  <data name="RestoreCommandRestoringPackagesFromPackagesConfigFile_plk" xml:space="preserve">
    <value>Przywracanie pakietów NuGet wymienionych w pliku packages.config.</value>
  </data>
  <data name="RestoreCommandRestoringPackagesFromPackagesConfigFile_ptb" xml:space="preserve">
    <value>Restaurar pacotes NuGet listados no arquivo de packages.config.</value>
  </data>
  <data name="RestoreCommandRestoringPackagesFromPackagesConfigFile_rus" xml:space="preserve">
    <value>Восстановление пакетов NuGet, перечисленных в файле packages.config.</value>
  </data>
  <data name="RestoreCommandRestoringPackagesFromPackagesConfigFile_trk" xml:space="preserve">
    <value>Packages.config dosyasında listelenen NuGet paketleri geri yükleniyor.</value>
  </data>
  <data name="RestoreCommandRestoringPackagesFromPackagesConfigFile_chs" xml:space="preserve">
    <value>正在还原 packages.config 文件中列出的 NuGet 程序包。</value>
  </data>
  <data name="RestoreCommandRestoringPackagesFromPackagesConfigFile_cht" xml:space="preserve">
    <value>正在還原列在 packages.config 檔案中的 NuGet 封裝。</value>
  </data>
  <data name="Error_CannotLoadTypeProjectInSolution_csy" xml:space="preserve">
    <value>Nelze načíst typ Microsoft.Build.Construction.ProjectInSolution z knihovny Microsoft.Build.dll.</value>
  </data>
  <data name="Error_CannotLoadTypeProjectInSolution_deu" xml:space="preserve">
    <value>Der Typ "Microsoft.Build.Construction.ProjectInSolution" kann nicht aus "Microsoft.Build.dll" geladen werden.</value>
  </data>
  <data name="Error_CannotLoadTypeProjectInSolution_esp" xml:space="preserve">
    <value>No se puede cargar el tipo Microsoft.Build.Construction.ProjectInSolution desde Microsoft.Build.dll</value>
  </data>
  <data name="Error_CannotLoadTypeProjectInSolution_fra" xml:space="preserve">
    <value>Chargement impossible du type Microsoft.Build.Construction.ProjectInSolution depuis Microsoft.Build.dll</value>
  </data>
  <data name="Error_CannotLoadTypeProjectInSolution_ita" xml:space="preserve">
    <value>Impossibile caricare Microsoft.Build.Construction.SolutionParser da Microsoft.Build.dll</value>
  </data>
  <data name="Error_CannotLoadTypeProjectInSolution_jpn" xml:space="preserve">
    <value>Microsoft.Build.dll から Microsoft.Build.Construction.ProjectInSolution 型を読み込めません</value>
  </data>
  <data name="Error_CannotLoadTypeProjectInSolution_kor" xml:space="preserve">
    <value>Microsoft.Build.dll에서 Microsoft.Build.Construction.ProjectInSolution 형식을 로드할 수 없습니다.</value>
  </data>
  <data name="Error_CannotLoadTypeProjectInSolution_plk" xml:space="preserve">
    <value>Nie można załadować typu rozwiązania Microsoft.Build.Construction.ProjectInSolution z biblioteki Microsoft.Build.dll</value>
  </data>
  <data name="Error_CannotLoadTypeProjectInSolution_ptb" xml:space="preserve">
    <value>Não foi possível carregar o tipo Microsoft.Build.Construction.ProjectInSolution do Microsoft.Build.dll</value>
  </data>
  <data name="Error_CannotLoadTypeProjectInSolution_rus" xml:space="preserve">
    <value>Не удается загрузить тип Microsoft.Build.Construction.ProjectInSolution из Microsoft.Build.dll</value>
  </data>
  <data name="Error_CannotLoadTypeProjectInSolution_trk" xml:space="preserve">
    <value>Microsoft.Build.Construction.ProjectInSolution türü Microsoft.Build.dll üzerinden yüklenemiyor</value>
  </data>
  <data name="Error_CannotLoadTypeProjectInSolution_chs" xml:space="preserve">
    <value>无法从 Microsoft.Build.dll 中加载类型 Microsoft.Build.Construction.ProjectInSolution</value>
  </data>
  <data name="Error_CannotLoadTypeProjectInSolution_cht" xml:space="preserve">
    <value>無法從 Microsoft.Build.dll 載入類型  Microsoft.Build.Construction.ProjectInSolution</value>
  </data>
  <data name="Error_CannotLoadTypeSolutionParser_csy" xml:space="preserve">
    <value>Nelze načíst typ Microsoft.Build.Construction.SolutionParser z knihovny Microsoft.Build.dll.</value>
  </data>
  <data name="Error_CannotLoadTypeSolutionParser_deu" xml:space="preserve">
    <value>Der Typ "Microsoft.Build.Construction.SolutionParser" kann nicht aus "Microsoft.Build.dll" geladen werden.</value>
  </data>
  <data name="Error_CannotLoadTypeSolutionParser_esp" xml:space="preserve">
    <value>No se puede cargar el tipo Microsoft.Build.Construction.SolutionParser desde Microsoft.Build.dll</value>
  </data>
  <data name="Error_CannotLoadTypeSolutionParser_fra" xml:space="preserve">
    <value>Chargement impossible du type Microsoft.Build.Construction.SolutionParser depuis Microsoft.Build.dll</value>
  </data>
  <data name="Error_CannotLoadTypeSolutionParser_ita" xml:space="preserve">
    <value>Impossibile caricare Microsoft.Build.Construction.SolutionParser da Microsoft.Build.dll</value>
  </data>
  <data name="Error_CannotLoadTypeSolutionParser_jpn" xml:space="preserve">
    <value>Microsoft.Build.dll から Microsoft.Build.Construction.SolutionParser 型を読み込めません</value>
  </data>
  <data name="Error_CannotLoadTypeSolutionParser_kor" xml:space="preserve">
    <value>Microsoft.Build.dll에서 Microsoft.Build.Construction.SolutionParser 형식을 로드할 수 없습니다.</value>
  </data>
  <data name="Error_CannotLoadTypeSolutionParser_plk" xml:space="preserve">
    <value>Nie można załadować typu parsera Microsoft.Build.Construction.SolutionParser z biblioteki Microsoft.Build.dll</value>
  </data>
  <data name="Error_CannotLoadTypeSolutionParser_ptb" xml:space="preserve">
    <value>Não foi possível carregar o tipo Microsoft.Build.Construction.SolutionParser do Microsoft.Build.dll</value>
  </data>
  <data name="Error_CannotLoadTypeSolutionParser_rus" xml:space="preserve">
    <value>Не удается загрузить тип Microsoft.Build.Construction.SolutionParser из Microsoft.Build.dll</value>
  </data>
  <data name="Error_CannotLoadTypeSolutionParser_trk" xml:space="preserve">
    <value>Microsoft.Build.Construction.SolutionParser türü Microsoft.Build.dll konumundan yüklenemiyor</value>
  </data>
  <data name="Error_CannotLoadTypeSolutionParser_chs" xml:space="preserve">
    <value>无法从 Microsoft.Build.dll 中加载类型 Microsoft.Build.Construction.SolutionParser</value>
  </data>
  <data name="Error_CannotLoadTypeSolutionParser_cht" xml:space="preserve">
    <value>無法從  Microsoft.Build.dll 載入類型 Microsoft.Build.Construction.SolutionParser</value>
  </data>
  <data name="RestoreCommandRestoringPackagesListedInFile_csy" xml:space="preserve">
    <value>Probíhá obnovení balíčků NuGet uvedených v souboru {0}.</value>
  </data>
  <data name="RestoreCommandRestoringPackagesListedInFile_deu" xml:space="preserve">
    <value>Die in der Datei "{0}" aufgelisteten NuGet-Pakete werden wiederhergestellt.</value>
  </data>
  <data name="RestoreCommandRestoringPackagesListedInFile_esp" xml:space="preserve">
    <value>Restaurando paquetes NuGet mostrados en el archivo {0}.</value>
  </data>
  <data name="RestoreCommandRestoringPackagesListedInFile_fra" xml:space="preserve">
    <value>Restauration des packages NuGet répertoriés dans le fichier {0}.</value>
  </data>
  <data name="RestoreCommandRestoringPackagesListedInFile_ita" xml:space="preserve">
    <value>Ripristinando pacchetti NuGet elencati in file {0}.</value>
  </data>
  <data name="RestoreCommandRestoringPackagesListedInFile_jpn" xml:space="preserve">
    <value>ファイル {0} に含まれる NuGet パッケージを復元しています。</value>
  </data>
  <data name="RestoreCommandRestoringPackagesListedInFile_kor" xml:space="preserve">
    <value>{0} 파일에 나열된 NuGet 패키지를 복원하고 있습니다.</value>
  </data>
  <data name="RestoreCommandRestoringPackagesListedInFile_plk" xml:space="preserve">
    <value>Przywracanie pakietów NuGet wymienionych w pliku {0}.</value>
  </data>
  <data name="RestoreCommandRestoringPackagesListedInFile_ptb" xml:space="preserve">
    <value>Restaurar pacotes NuGet listados no arquivo {0}.</value>
  </data>
  <data name="RestoreCommandRestoringPackagesListedInFile_rus" xml:space="preserve">
    <value>Восстановление пакетов NuGet, перечисленных в файле {0}.</value>
  </data>
  <data name="RestoreCommandRestoringPackagesListedInFile_trk" xml:space="preserve">
    <value>{0} içinde listelenen NuGet paketleri geri yükleniyor.</value>
  </data>
  <data name="RestoreCommandRestoringPackagesListedInFile_chs" xml:space="preserve">
    <value>正在还原文件 {0} 中列出的 NuGet 程序包。</value>
  </data>
  <data name="RestoreCommandRestoringPackagesListedInFile_cht" xml:space="preserve">
    <value>正在還原列在檔案 {0} 中的 NuGet 封裝。</value>
  </data>
  <data name="RestoreCommandCannotDeterminePackagesFolder_csy" xml:space="preserve">
    <value>Nelze určit složku balíčků pro obnovení balíčků NuGet. Zadejte parametr -PackagesDirectory nebo -SolutionDirectory.</value>
  </data>
  <data name="RestoreCommandCannotDeterminePackagesFolder_deu" xml:space="preserve">
    <value>Der Paketordner zum Widerherstellen von NuGet-Paketen konnte nicht ermittelt werden. Bitte geben Sie "-PackagesDirectory" oder "-SolutionDirectory" an.</value>
  </data>
  <data name="RestoreCommandCannotDeterminePackagesFolder_esp" xml:space="preserve">
    <value>No se puede determinar la carpeta de paquetes para restaurar los paquetes NuGet. Especifique PackagesDirectory o SolutionDirectory.</value>
  </data>
  <data name="RestoreCommandCannotDeterminePackagesFolder_fra" xml:space="preserve">
    <value>Impossible de déterminer le dossier de packages pour restaurer les packages NuGet. Veuillez spécifier soit -PackagesDirectory, soit -SolutionDirectory.</value>
  </data>
  <data name="RestoreCommandCannotDeterminePackagesFolder_ita" xml:space="preserve">
    <value>Impossibile determinare le cartelle dei pacchetti per ripristinare i pacchetti NuGet. Specificare o PackagesDirectory o SolutionDirectory.</value>
  </data>
  <data name="RestoreCommandCannotDeterminePackagesFolder_jpn" xml:space="preserve">
    <value>NuGet パッケージを復元するパッケージ フォルダーを特定できません。-PackagesDirectory または -SolutionDirectory を指定してください。</value>
  </data>
  <data name="RestoreCommandCannotDeterminePackagesFolder_kor" xml:space="preserve">
    <value>NuGet 패키지를 복원하는 데 필요한 패키지 폴더를 확인할 수 없습니다. -PackagesDirectory 또는 -SolutionDirectory를 지정하십시오.</value>
  </data>
  <data name="RestoreCommandCannotDeterminePackagesFolder_plk" xml:space="preserve">
    <value>Nie można ustalić folderu pakietów w celu przywrócenia pakietów NuGet. Określ opcję -PackagesDirectory lub opcję -SolutionDirectory.</value>
  </data>
  <data name="RestoreCommandCannotDeterminePackagesFolder_ptb" xml:space="preserve">
    <value>Não é possível determinar os pacotes de pasta para restaurar pacotes NuGet. Especifique SolutionDirectory ou PackagesDirectory.</value>
  </data>
  <data name="RestoreCommandCannotDeterminePackagesFolder_rus" xml:space="preserve">
    <value>Не удается определить папку пакетов для восстановления пакетов NuGet. Укажите -PackagesDirectory или -SolutionDirectory.</value>
  </data>
  <data name="RestoreCommandCannotDeterminePackagesFolder_trk" xml:space="preserve">
    <value>NuGet paketlerinin geri yükleneceği paket klasörü belirlenemiyor. Lütfen -PackagesDirectory veya -SolutionDirectory seçimini belirtin.</value>
  </data>
  <data name="RestoreCommandCannotDeterminePackagesFolder_chs" xml:space="preserve">
    <value>无法确定用于还原 NuGet 程序包的程序包文件夹。请指定 -PackagesDirectory 或 -SolutionDirectory。</value>
  </data>
  <data name="RestoreCommandCannotDeterminePackagesFolder_cht" xml:space="preserve">
    <value>無法判斷要還原 NuGet 封裝的封裝資料夾。請指定 -PackagesDirectory 或 -SolutionDirectory。</value>
  </data>
  <data name="RestoreCommandFileNotFound_csy" xml:space="preserve">
    <value>Vstupní soubor neexistuje: {0}.</value>
  </data>
  <data name="RestoreCommandFileNotFound_deu" xml:space="preserve">
    <value>Die Eingabedatei ist nicht vorhanden: {0}.</value>
  </data>
  <data name="RestoreCommandFileNotFound_esp" xml:space="preserve">
    <value>El archivo de entrada no existe: {0}.</value>
  </data>
  <data name="RestoreCommandFileNotFound_fra" xml:space="preserve">
    <value>Le fichier d'entrée n'existe pas : {0}.</value>
  </data>
  <data name="RestoreCommandFileNotFound_ita" xml:space="preserve">
    <value>Input file inesistente: {0}.</value>
  </data>
  <data name="RestoreCommandFileNotFound_jpn" xml:space="preserve">
    <value>入力ファイルが存在しません: {0}.</value>
  </data>
  <data name="RestoreCommandFileNotFound_kor" xml:space="preserve">
    <value>입력 파일이 없습니다. {0}.</value>
  </data>
  <data name="RestoreCommandFileNotFound_plk" xml:space="preserve">
    <value>Plik wejściowy nie istnieje: {0}.</value>
  </data>
  <data name="RestoreCommandFileNotFound_ptb" xml:space="preserve">
    <value>O arquivo de entrada não existe: {0}.</value>
  </data>
  <data name="RestoreCommandFileNotFound_rus" xml:space="preserve">
    <value>Входной файл не существует: {0}.</value>
  </data>
  <data name="RestoreCommandFileNotFound_trk" xml:space="preserve">
    <value>Girdi dosyası mevcut değil: {0}.</value>
  </data>
  <data name="RestoreCommandFileNotFound_chs" xml:space="preserve">
    <value>输入文件不存在: {0}。</value>
  </data>
  <data name="RestoreCommandFileNotFound_cht" xml:space="preserve">
    <value>輸入檔不存在: {0}。</value>
  </data>
  <data name="RestoreCommandProjectNotFound_csy" xml:space="preserve">
    <value>Soubor projektu {0} nebyl nalezen.</value>
  </data>
  <data name="RestoreCommandProjectNotFound_deu" xml:space="preserve">
    <value>Die Projektdatei "{0}" wurde nicht gefunden.</value>
  </data>
  <data name="RestoreCommandProjectNotFound_esp" xml:space="preserve">
    <value>No se puede encontrar el archivo de proyecto {0}.</value>
  </data>
  <data name="RestoreCommandProjectNotFound_fra" xml:space="preserve">
    <value>Le fichier projet {0} est introuvable.</value>
  </data>
  <data name="RestoreCommandProjectNotFound_ita" xml:space="preserve">
    <value>Impossibile trovare file progetto {0}.</value>
  </data>
  <data name="RestoreCommandProjectNotFound_jpn" xml:space="preserve">
    <value>プロジェクト ファイル {0} が見つかりません。</value>
  </data>
  <data name="RestoreCommandProjectNotFound_kor" xml:space="preserve">
    <value>프로젝트 파일 {0}을(를) 찾을 수 없습니다.</value>
  </data>
  <data name="RestoreCommandProjectNotFound_plk" xml:space="preserve">
    <value>Nie można znaleźć pliku projektu {0}.</value>
  </data>
  <data name="RestoreCommandProjectNotFound_ptb" xml:space="preserve">
    <value>Não foi possível localizar o arquivo de projeto {0}.</value>
  </data>
  <data name="RestoreCommandProjectNotFound_rus" xml:space="preserve">
    <value>Не удалось найти файл проекта {0}.</value>
  </data>
  <data name="RestoreCommandProjectNotFound_trk" xml:space="preserve">
    <value>{0} proje dosyası bulunamadı.</value>
  </data>
  <data name="RestoreCommandProjectNotFound_chs" xml:space="preserve">
    <value>找不到项目文件 {0}。</value>
  </data>
  <data name="RestoreCommandProjectNotFound_cht" xml:space="preserve">
    <value>找不到專案檔 {0}。</value>
  </data>
  <data name="RestoreCommandPackageRestoreOptOutMessage_csy" xml:space="preserve">
    <value>Probíhá obnovení balíčků NuGet...
Chcete-li systému NuGet zabránit ve stahování balíčků během sestavování, otevřete dialogové okno Možnosti sady Visual Studio, klikněte na uzel Správce balíčků a zrušte zaškrtnutí položky {0}.</value>
  </data>
  <data name="RestoreCommandPackageRestoreOptOutMessage_deu" xml:space="preserve">
    <value>NuGet-Pakete werden wiederhergestellt...
Damit verhindert wird, dass NuGet Pakete während des Buildvorgangs herunterlädt, öffnen Sie das Dialogfeld "Optionen" von Visual Studio, klicken Sie auf den Knoten "Paket-Manager", und deaktivieren Sie dann "{0}".</value>
  </data>
  <data name="RestoreCommandPackageRestoreOptOutMessage_esp" xml:space="preserve">
    <value>Restaurando paquetes NuGet…  
Para impedir que NuGet descargue paquetes durante la compilación, abra el cuadro de diálogo Opciones de Visual Studio, haga clic en el nodo del Administrador de paquetes y desactive '{0}'. </value>
  </data>
  <data name="RestoreCommandPackageRestoreOptOutMessage_fra" xml:space="preserve">
    <value>Restauration des packages NuGet…
Pour empêcher NuGet de télécharger des packages lors de la création, ouvrez la boîte de dialogue Options Visual Studio, cliquez sur le nœud Gestionnaire de package et décochez '{0}'.</value>
  </data>
  <data name="RestoreCommandPackageRestoreOptOutMessage_ita" xml:space="preserve">
    <value>Ripristinando pacchetti NuGet…                               Per evitare che NuGet scarichi pacchetti durante il build, aprire la finestra di dialogo Visual Studio Options dialog, fare clic su Package Manager e deselezionare '{0}'.</value>
  </data>
  <data name="RestoreCommandPackageRestoreOptOutMessage_jpn" xml:space="preserve">
    <value>NuGet パッケージを復元しています...
ビルド中に NuGet がパッケージをダウンロードしないようにするには、Visual Studio の [オプション] ダイアログを開き、パッケージ マネージャー ノードをクリックし、'{0}' をオフにします。</value>
  </data>
  <data name="RestoreCommandPackageRestoreOptOutMessage_kor" xml:space="preserve">
    <value>NuGet 패키지를 복원하는 중...
빌드 시 NuGet이 패키지를 다운로드하지 않도록 하려면 [Visual Studio 옵션] 대화 상자를 열고 [패키지 관리자] 노드를 클릭한 후 '{0}'을(를) 선택 취소합니다.</value>
  </data>
  <data name="RestoreCommandPackageRestoreOptOutMessage_plk" xml:space="preserve">
    <value>Trwa przywracanie pakietów NuGet...
Aby uniemożliwić pobieranie pakietów NuGet podczas kompilowania, otwórz okno dialogowe opcji programu Visual Studio, kliknij węzeł Menedżera pakietów i usuń zaznaczenie pozycji „{0}”.</value>
  </data>
  <data name="RestoreCommandPackageRestoreOptOutMessage_ptb" xml:space="preserve">
    <value>Restaurando pacotes NuGet ...
Para evitar que o NuGet baixe pacotes durante a construção, abra a caixa de diálogo Opções do Visual Studio, clique no nó Gerenciador de Pacotes e desmarque a opção '{0}'.</value>
  </data>
  <data name="RestoreCommandPackageRestoreOptOutMessage_rus" xml:space="preserve">
    <value>Восстановление пакетов NuGet…
Чтобы предотвратить загрузку пакетов NuGet во время выполнения сборки, в Visual Studio откройте диалоговое окно "Параметры", выберите узел "Диспетчер пакетов" и снимите флажок "{0}".</value>
  </data>
  <data name="RestoreCommandPackageRestoreOptOutMessage_trk" xml:space="preserve">
    <value>NuGet paketleri geri yükleniyor...
Oluşturma sırasında NuGet'in paketleri indirmesini önlemek için, Visual Studio Seçenekleri iletişim kutusunu açın, Paket Yöneticisi düğümünü tıklayıp '{0}' seçimini işaretleyin.</value>
  </data>
  <data name="RestoreCommandPackageRestoreOptOutMessage_chs" xml:space="preserve">
    <value>正在还原 NuGet 程序包...
若要防止 NuGet 在生成期间下载程序包，请打开“Visual Studio 选项”对话框，单击“程序包管理器”节点并取消选中“{0}”。</value>
  </data>
  <data name="RestoreCommandPackageRestoreOptOutMessage_cht" xml:space="preserve">
    <value>正在還原 NuGet packages...
若要防止 NuGet 在建置時下載封裝，按一下 [封裝管理員] 節點並取消勾選 '{0}'。</value>
  </data>
  <data name="MultipleProjectFilesFound" xml:space="preserve">
    <value>Found multiple project files for '{0}'.</value>
  </data>
  <data name="UnableToFindProject" xml:space="preserve">
    <value>Unable to find project '{0}'.</value>
  </data>
  <data name="Warning_InvalidPackageSaveMode" xml:space="preserve">
    <value>Invalid PackageSaveMode value '{0}'.</value>
  </data>
  <data name="Warning_UnspecifiedDependencyVersion" xml:space="preserve">
    <value>The version of dependency '{0}' is not specified.</value>
  </data>
  <data name="Warning_UnspecifiedDependencyVersionSolution" xml:space="preserve">
    <value>Specify the version of dependency and rebuild your package.</value>
  </data>
  <data name="Warning_UnspecifiedDependencyVersionTitle" xml:space="preserve">
    <value>Specify version of dependencies.</value>
  </data>
  <data name="HelpCommandForMoreInfo" xml:space="preserve">
    <value>For more information, visit {0}</value>
    <comment>{0} will be replaced with a url.</comment>
  </data>
  <data name="InvalidFile_csy" xml:space="preserve">
    <value>Nebyl určen žádný soubor packages.config, soubor projektu nebo balíčku. Použijte přepínač -self a aktualizujte soubor NuGet.exe.</value>
  </data>
  <data name="InvalidFile_deu" xml:space="preserve">
    <value>Es wurde keine packages.config-, Projekt- oder Lösungsdatei angegeben. Verwenden Sie den Schalter "-self", um "NuGet.exe" zu aktualisieren.</value>
  </data>
  <data name="InvalidFile_esp" xml:space="preserve">
    <value>No se ha especificado ningún archivo de solución, proyecto o packages.config. Use el modificador -self para actualizar NuGet.exe.</value>
  </data>
  <data name="InvalidFile_fra" xml:space="preserve">
    <value>Aucun packages.config, projet ou fichier de solution spécifié. Utilisez le commutateur -self pour mettre à jour NuGet.exe.</value>
  </data>
  <data name="InvalidFile_ita" xml:space="preserve">
    <value>Nessun file packages.config, di progetto o di soluzione specificato. Utilizzare l'opzione -self per aggiornare NuGet.exe.</value>
  </data>
  <data name="InvalidFile_jpn" xml:space="preserve">
    <value>packages.config、プロジェクトまたはソリューション ファイルが指定されていません。-self スイッチ使用して、NuGet.exe を更新してください。</value>
  </data>
  <data name="InvalidFile_kor" xml:space="preserve">
    <value>packages.config, 프로젝트 또는 솔루션 파일이 지정되지 않았습니다. -self 스위치를 사용하여 NuGet.exe를 업데이트하십시오.</value>
  </data>
  <data name="InvalidFile_plk" xml:space="preserve">
    <value>Nie określono pliku packages.config, pliku projektu ani pliku rozwiązania. Użyj przełącznika -self, aby zaktualizować pakiet NuGet.exe.</value>
  </data>
  <data name="InvalidFile_ptb" xml:space="preserve">
    <value>Nenhum arquivo de solução, projeto ou packages.config especificado. Use a chave -self para atualizar o NuGet.exe.</value>
  </data>
  <data name="InvalidFile_rus" xml:space="preserve">
    <value>Не указан файл packages.config, файл проекта или решения. Используйте переключатель -self, чтобы обновить NuGet.exe.</value>
  </data>
  <data name="InvalidFile_trk" xml:space="preserve">
    <value>packages.config, proje veya çözüm dosyası belirtilmemiş. NuGet.exe'yi güncelleştirmek için -self anahtarını kullanın.</value>
  </data>
  <data name="InvalidFile_chs" xml:space="preserve">
    <value>未指定 packages.config、项目或解决方案文件。请使用 -self 开关更新 NuGet.exe。</value>
  </data>
  <data name="InvalidFile_cht" xml:space="preserve">
    <value>未指定 packages.config、專案或方案。使用 -self 切換以更新 NuGet.exe。</value>
  </data>
  <data name="MultipleProjectFilesFound_csy" xml:space="preserve">
    <value>Bylo nalezeno více souborů projektu pro {0}.</value>
  </data>
  <data name="MultipleProjectFilesFound_deu" xml:space="preserve">
    <value>Es wurden mehrere Projektdateien für "{0}" gefunden.</value>
  </data>
  <data name="MultipleProjectFilesFound_esp" xml:space="preserve">
    <value>Se encontraron varios archivos de proyecto para '{0}'.</value>
  </data>
  <data name="MultipleProjectFilesFound_fra" xml:space="preserve">
    <value>Plusieurs fichiers de projet trouvés pour '{0}'.</value>
  </data>
  <data name="MultipleProjectFilesFound_ita" xml:space="preserve">
    <value>Trovati più file di progetto per '{0}'.</value>
  </data>
  <data name="MultipleProjectFilesFound_jpn" xml:space="preserve">
    <value>{0}' に複数のプロジェクト ファイルが見つかりました。</value>
  </data>
  <data name="MultipleProjectFilesFound_kor" xml:space="preserve">
    <value>'{0}'에 대한 프로젝트 파일이 여러 개 있습니다.</value>
  </data>
  <data name="MultipleProjectFilesFound_plk" xml:space="preserve">
    <value>Znaleziono wiele plików projektów dla elementu „{0}”.</value>
  </data>
  <data name="MultipleProjectFilesFound_ptb" xml:space="preserve">
    <value>Encontrados diversos arquivos de projeto para '{0}'.</value>
  </data>
  <data name="MultipleProjectFilesFound_rus" xml:space="preserve">
    <value>Обнаружено несколько файлов проектов для "{0}".</value>
  </data>
  <data name="MultipleProjectFilesFound_trk" xml:space="preserve">
    <value>{0} için birden çok proje dosyası bulundu.</value>
  </data>
  <data name="MultipleProjectFilesFound_chs" xml:space="preserve">
    <value>发现了“{0}”的多个项目文件。</value>
  </data>
  <data name="MultipleProjectFilesFound_cht" xml:space="preserve">
    <value>找到 '{0}' 的多個專案檔案。</value>
  </data>
  <data name="UnableToFindProject_csy" xml:space="preserve">
    <value>Projekt {0} nebyl nalezen.</value>
  </data>
  <data name="UnableToFindProject_deu" xml:space="preserve">
    <value>Das Projekt "{0}" wurde nicht gefunden.</value>
  </data>
  <data name="UnableToFindProject_esp" xml:space="preserve">
    <value>No se encuentra el proyecto '{0}'.</value>
  </data>
  <data name="UnableToFindProject_fra" xml:space="preserve">
    <value>Impossible de trouver le projet '{0}'.</value>
  </data>
  <data name="UnableToFindProject_ita" xml:space="preserve">
    <value>Impossibile trovare il progetto '{0}'.</value>
  </data>
  <data name="UnableToFindProject_jpn" xml:space="preserve">
    <value>プロジェクト '{0}' が見つかりません。</value>
  </data>
  <data name="UnableToFindProject_kor" xml:space="preserve">
    <value>'{0}' 프로젝트를 찾을 수 없습니다.</value>
  </data>
  <data name="UnableToFindProject_plk" xml:space="preserve">
    <value>Nie można odnaleźć projektu „{0}”.</value>
  </data>
  <data name="UnableToFindProject_ptb" xml:space="preserve">
    <value>Não é possível encontrar o projeto '{0}'.</value>
  </data>
  <data name="UnableToFindProject_rus" xml:space="preserve">
    <value>Не удалось найти проект "{0}".</value>
  </data>
  <data name="UnableToFindProject_trk" xml:space="preserve">
    <value>{0}' projesi bulunamadı.</value>
  </data>
  <data name="UnableToFindProject_chs" xml:space="preserve">
    <value>找不到项目“{0}”。</value>
  </data>
  <data name="UnableToFindProject_cht" xml:space="preserve">
    <value>找不到專案 '{0}'。</value>
  </data>
  <data name="Warning_InvalidPackageSaveMode_csy" xml:space="preserve">
    <value>Hodnota PackageSaveMode {0} je neplatná.</value>
  </data>
  <data name="Warning_InvalidPackageSaveMode_deu" xml:space="preserve">
    <value>Ungültiger PackageSaveMode-Wert "{0}".</value>
  </data>
  <data name="Warning_InvalidPackageSaveMode_esp" xml:space="preserve">
    <value>El valor de PackageSaveMode '{0}' no es válido.</value>
  </data>
  <data name="Warning_InvalidPackageSaveMode_fra" xml:space="preserve">
    <value>valeur PackageSaveMode non valide : '{0}'.</value>
  </data>
  <data name="Warning_InvalidPackageSaveMode_ita" xml:space="preserve">
    <value>Valore '{0}' di PackageSaveMode non valido.</value>
  </data>
  <data name="Warning_InvalidPackageSaveMode_jpn" xml:space="preserve">
    <value>無効な PackageSaveMode 値  '{0}' です。</value>
  </data>
  <data name="Warning_InvalidPackageSaveMode_kor" xml:space="preserve">
    <value>잘못된 PackageSaveMode 값 '{0}'입니다.</value>
  </data>
  <data name="Warning_InvalidPackageSaveMode_plk" xml:space="preserve">
    <value>Nieprawidłowa wartość opcji PackageSaveMode („{0}”).</value>
  </data>
  <data name="Warning_InvalidPackageSaveMode_ptb" xml:space="preserve">
    <value>Valor PackageSaveMode inválido '{0}'.</value>
  </data>
  <data name="Warning_InvalidPackageSaveMode_rus" xml:space="preserve">
    <value>Недопустимое значение PackageSaveMode: "{0}".</value>
  </data>
  <data name="Warning_InvalidPackageSaveMode_trk" xml:space="preserve">
    <value>PackageSaveMode değeri '{0}' geçersiz.</value>
  </data>
  <data name="Warning_InvalidPackageSaveMode_chs" xml:space="preserve">
    <value>PackageSaveMode 值“{0}”无效。</value>
  </data>
  <data name="Warning_InvalidPackageSaveMode_cht" xml:space="preserve">
    <value>無效的 PackageSaveMode 值 '{0}'。</value>
  </data>
  <data name="Warning_UnspecifiedDependencyVersion_csy" xml:space="preserve">
    <value>Verze závislosti {0} není určena.</value>
  </data>
  <data name="Warning_UnspecifiedDependencyVersion_deu" xml:space="preserve">
    <value>Die Version der Abhängigkeit "{0}" wurde nicht angegeben.</value>
  </data>
  <data name="Warning_UnspecifiedDependencyVersion_esp" xml:space="preserve">
    <value>No se ha especificado la versión de la dependencia '{0}'.</value>
  </data>
  <data name="Warning_UnspecifiedDependencyVersion_fra" xml:space="preserve">
    <value>La version de dépendance '{0}' n'est pas spécifiée.</value>
  </data>
  <data name="Warning_UnspecifiedDependencyVersion_ita" xml:space="preserve">
    <value>Versione della dipendenza '{0}' non specificata.</value>
  </data>
  <data name="Warning_UnspecifiedDependencyVersion_jpn" xml:space="preserve">
    <value>依存関係のバージョン '{0}' が指定されていません。</value>
  </data>
  <data name="Warning_UnspecifiedDependencyVersion_kor" xml:space="preserve">
    <value>'{0}' 종속성 버전이 지정되지 않았습니다.</value>
  </data>
  <data name="Warning_UnspecifiedDependencyVersion_plk" xml:space="preserve">
    <value>Nie określono wersji zależności „{0}”.</value>
  </data>
  <data name="Warning_UnspecifiedDependencyVersion_ptb" xml:space="preserve">
    <value>A versão de dependência '{0}' não é especificada.</value>
  </data>
  <data name="Warning_UnspecifiedDependencyVersion_rus" xml:space="preserve">
    <value>Не указана версия зависимости "{0}".</value>
  </data>
  <data name="Warning_UnspecifiedDependencyVersion_trk" xml:space="preserve">
    <value>{0}' bağımlılığının sürümü belirtilmemiş.</value>
  </data>
  <data name="Warning_UnspecifiedDependencyVersion_chs" xml:space="preserve">
    <value>未指定依赖项“{0}”的版本。</value>
  </data>
  <data name="Warning_UnspecifiedDependencyVersion_cht" xml:space="preserve">
    <value>未指定相依項 '{0}' 版本。</value>
  </data>
  <data name="Warning_UnspecifiedDependencyVersionSolution_csy" xml:space="preserve">
    <value>Určete verzi závislosti a sestavte balíček znovu.</value>
  </data>
  <data name="Warning_UnspecifiedDependencyVersionSolution_deu" xml:space="preserve">
    <value>Angeben der Version der Abhängigkeit und erneutes Erstellen des Pakets.</value>
  </data>
  <data name="Warning_UnspecifiedDependencyVersionSolution_esp" xml:space="preserve">
    <value>Especifique la versión de la dependencia y recompile el paquete.</value>
  </data>
  <data name="Warning_UnspecifiedDependencyVersionSolution_fra" xml:space="preserve">
    <value>Spécifiez la version de dépendance et regénérez votre package.</value>
  </data>
  <data name="Warning_UnspecifiedDependencyVersionSolution_ita" xml:space="preserve">
    <value>Specificare la versione della dipendenza e ricompilare il pacchetto.</value>
  </data>
  <data name="Warning_UnspecifiedDependencyVersionSolution_jpn" xml:space="preserve">
    <value>依存関係のバージョンを指定して、パッケージを再構築してください。</value>
  </data>
  <data name="Warning_UnspecifiedDependencyVersionSolution_kor" xml:space="preserve">
    <value>종속성 버전을 지정하고 패키지를 다시 빌드하십시오.</value>
  </data>
  <data name="Warning_UnspecifiedDependencyVersionSolution_plk" xml:space="preserve">
    <value>Określ wersję zależności i ponownie skompiluj pakiet.</value>
  </data>
  <data name="Warning_UnspecifiedDependencyVersionSolution_ptb" xml:space="preserve">
    <value>Especifique a versão de dependência e reconstrua seu pacote.</value>
  </data>
  <data name="Warning_UnspecifiedDependencyVersionSolution_rus" xml:space="preserve">
    <value>Укажите версию зависимости и повторите построение проекта.</value>
  </data>
  <data name="Warning_UnspecifiedDependencyVersionSolution_trk" xml:space="preserve">
    <value>Bağımlılığın sürümünü belirtin ve paketinizi tekrar oluşturun.</value>
  </data>
  <data name="Warning_UnspecifiedDependencyVersionSolution_chs" xml:space="preserve">
    <value>指定依赖项的版本并重新生成你的程序包。</value>
  </data>
  <data name="Warning_UnspecifiedDependencyVersionSolution_cht" xml:space="preserve">
    <value>指定相依相版本並重新建置您的套件。</value>
  </data>
  <data name="Warning_UnspecifiedDependencyVersionTitle_csy" xml:space="preserve">
    <value>Určete verzi závislostí.</value>
  </data>
  <data name="Warning_UnspecifiedDependencyVersionTitle_deu" xml:space="preserve">
    <value>Angeben der Version der Abhängigkeiten.</value>
  </data>
  <data name="Warning_UnspecifiedDependencyVersionTitle_esp" xml:space="preserve">
    <value>Especifique la versión de las dependencias.</value>
  </data>
  <data name="Warning_UnspecifiedDependencyVersionTitle_fra" xml:space="preserve">
    <value>Spécifiez la version des dépendances.</value>
  </data>
  <data name="Warning_UnspecifiedDependencyVersionTitle_ita" xml:space="preserve">
    <value>Specificare la versione delle dipendenze.</value>
  </data>
  <data name="Warning_UnspecifiedDependencyVersionTitle_jpn" xml:space="preserve">
    <value>依存関係のバージョンを指定してください。</value>
  </data>
  <data name="Warning_UnspecifiedDependencyVersionTitle_kor" xml:space="preserve">
    <value>종속성 버전을 지정하십시오.</value>
  </data>
  <data name="Warning_UnspecifiedDependencyVersionTitle_plk" xml:space="preserve">
    <value>Określ wersję zależności.</value>
  </data>
  <data name="Warning_UnspecifiedDependencyVersionTitle_ptb" xml:space="preserve">
    <value>Especifique uma versão de dependências.</value>
  </data>
  <data name="Warning_UnspecifiedDependencyVersionTitle_rus" xml:space="preserve">
    <value>Укажите версию зависимостей.</value>
  </data>
  <data name="Warning_UnspecifiedDependencyVersionTitle_trk" xml:space="preserve">
    <value>Bağımlılıkların sürümlerini belirtin.</value>
  </data>
  <data name="Warning_UnspecifiedDependencyVersionTitle_chs" xml:space="preserve">
    <value>指定依赖项的版本。</value>
  </data>
  <data name="Warning_UnspecifiedDependencyVersionTitle_cht" xml:space="preserve">
    <value>指定相依項版本。</value>
  </data>
  <data name="HelpCommandForMoreInfo_csy" xml:space="preserve">
    <value>Další informace naleznete na adrese {0}</value>
  </data>
  <data name="HelpCommandForMoreInfo_deu" xml:space="preserve">
    <value>Besuchen Sie "{0}", um weitere Informationen zu erhalten.</value>
  </data>
  <data name="HelpCommandForMoreInfo_esp" xml:space="preserve">
    <value>Para obtener más información, visite {0}</value>
  </data>
  <data name="HelpCommandForMoreInfo_fra" xml:space="preserve">
    <value>Pour plus d'informations, consultez {0}</value>
  </data>
  <data name="HelpCommandForMoreInfo_ita" xml:space="preserve">
    <value>Per ulteriori informazioni, visitare {0}</value>
  </data>
  <data name="HelpCommandForMoreInfo_jpn" xml:space="preserve">
    <value>詳細については、{0} を参照してください</value>
  </data>
  <data name="HelpCommandForMoreInfo_kor" xml:space="preserve">
    <value>자세한 내용은 {0}을(를) 참조하십시오.</value>
  </data>
  <data name="HelpCommandForMoreInfo_plk" xml:space="preserve">
    <value>Aby uzyskać więcej informacji, odwiedź stronę {0}</value>
  </data>
  <data name="HelpCommandForMoreInfo_ptb" xml:space="preserve">
    <value>Para obter mais informações, visite {0}</value>
  </data>
  <data name="HelpCommandForMoreInfo_rus" xml:space="preserve">
    <value>Дополнительные сведения см. на веб-сайте {0}</value>
  </data>
  <data name="HelpCommandForMoreInfo_trk" xml:space="preserve">
    <value>Daha fazla bilgi için {0} adresini ziyaret edin.</value>
  </data>
  <data name="HelpCommandForMoreInfo_chs" xml:space="preserve">
    <value>有关详细信息，请访问 {0}</value>
  </data>
  <data name="HelpCommandForMoreInfo_cht" xml:space="preserve">
    <value>如需詳細資訊，請造訪 {0}</value>
  </data>
  <data name="SettingsCredentials_UsingSavedCredentials" xml:space="preserve">
    <value>Using credentials from config. UserName: {0}</value>
  </data>
  <data name="InstallCommandUnableToFindPackage" xml:space="preserve">
    <value>Unable to find package '{0}'</value>
  </data>
  <data name="MsBuildDoesNotExistAtPath" xml:space="preserve">
    <value>MsBuild.exe does not exist at '{0}'.</value>
  </data>
  <data name="RestoreCommandCannotDetermineGlobalPackagesFolder" xml:space="preserve">
    <value>'globalPackagesFolder' setting is a relative path. To determine full path, please specify either -SolutionDirectory or a solution file as a parameter. To ignore 'globalPackagesFolder' setting, specify -PackagesDirectory.</value>
    <comment>Please do not localize 'globalPackagesFolder', -SolutionDirectory or -PackagesDirectory</comment>
  </data>
  <data name="Error_PackagesConfigParseError" xml:space="preserve">
    <value>Error parsing packages.config file at {0}: {1}</value>
  </data>
  <data name="Error_SolutionFileParseError" xml:space="preserve">
    <value>Error parsing solution file at {0}: {1}</value>
  </data>
  <data name="Error_UnsupportedMsbuild" xml:space="preserve">
    <value>This version of msbuild is not supported: '{0}'</value>
  </data>
  <data name="Error_CannotFindMsbuild" xml:space="preserve">
    <value>Cannot find the specified version of msbuild: '{0}'</value>
  </data>
  <data name="Error_InvalidMsbuildVersion" xml:space="preserve">
    <value>Invalid MSBuild version specified: '{0}'</value>
  </data>
  <data name="ListCommand_ListNotSupported" xml:space="preserve">
    <value>This version of nuget.exe does not support listing packages from package source '{0}'.</value>
  </data>
  <data name="MSBuildAutoDetection" xml:space="preserve">
    <value>MSBuild auto-detection: using msbuild version '{0}' from '{1}'.</value>
  </data>
  <data name="MSBuildAutoDetection_Verbose" xml:space="preserve">
    <value>MSBuild auto-detection: using msbuild version '{0}' from '{1}'. Use option -MSBuildVersion to force nuget to use a specific version of MSBuild.</value>
  </data>
  <data name="Error_MSBuildNotInstalled" xml:space="preserve">
    <value>MSBuild is not installed.</value>
  </data>
  <data name="FailedToLoadExtension" xml:space="preserve">
    <value>Failed to load {0}, if this extension was downloaded from the internet please make sure it got unblocked (right click, properties, unblock).</value>
  </data>
  <data name="FailedToLoadExtensionDuringMefComposition" xml:space="preserve">
    <value>Failed to load {0}{1}</value>
  </data>
  <data name="Path_Invalid" xml:space="preserve">
    <value>'{0}' is not a valid path.</value>
  </data>
  <data name="NupkgPath_InvalidNupkg" xml:space="preserve">
    <value>'{0}' is not a valid nupkg file.</value>
  </data>
  <data name="NupkgPath_NotFound" xml:space="preserve">
    <value>Provided Nupkg file '{0}' is not found.</value>
  </data>
  <data name="Path_Invalid_NotFileNotUnc" xml:space="preserve">
    <value>'{0}' should be a local path or a UNC share path.</value>
  </data>
  <data name="Source_NotFound" xml:space="preserve">
    <value>Source '{0}' is not found.</value>
  </data>
  <data name="AddCommand_PackageAlreadyExists" xml:space="preserve">
    <value>Package '{0}' already exists at feed '{1}'.</value>
  </data>
  <data name="AddCommand_ExistingPackageInvalid" xml:space="preserve">
    <value>Package '{0}' already exists at feed '{1}' and is invalid.</value>
  </data>
  <data name="InitCommand_FeedContainsNoPackages" xml:space="preserve">
    <value>Feed '{0}' contains no packages.</value>
  </data>
  <data name="InitCommand_FeedIsNotFound" xml:space="preserve">
    <value>Provided feed folder '{0}' is not found.</value>
  </data>
  <data name="AddCommand_SourceNotProvided" xml:space="preserve">
    <value>'-Source' switch is not provided. nupkg gets added to the 'Source' and is mandatory.</value>
  </data>
  <data name="LocalsCommand_ClearedSuccessful" xml:space="preserve">
    <value>Local resources cleared.</value>
  </data>
  <data name="LocalsCommand_ClearingNuGetCache" xml:space="preserve">
    <value>Clearing NuGet cache: {0}</value>
  </data>
  <data name="LocalsCommand_ClearingNuGetGlobalPackagesCache" xml:space="preserve">
    <value>Clearing NuGet global packages cache: {0}</value>
  </data>
  <data name="LocalsCommand_ClearingNuGetHttpCache" xml:space="preserve">
    <value>Clearing NuGet HTTP cache: {0}</value>
  </data>
  <data name="LocalsCommand_ClearFailed" xml:space="preserve">
    <value>Clearing local resources failed: one or more errors occured.</value>
  </data>
  <data name="LocalsCommand_InvalidLocalResourceName" xml:space="preserve">
    <value>An invalid local resource name was provided. Please provide one of the following values: http-cache, packages-cache, global-packages, all.</value>
  </data>
  <data name="LocalsCommand_LocalResourcePathNotSet" xml:space="preserve">
    <value>The location of local resource '{0}' is undefined.</value>
  </data>
  <data name="Error_MsBuildTimedOut" xml:space="preserve">
    <value>MsBuild timeout out while trying to get project to project references.</value>
  </data>
  <data name="Error_CannotKillMsBuild" xml:space="preserve">
    <value>MsBuild timeout out while trying to get project to project references, and NuGet.exe failed to kill the process.</value>
  </data>
  <data name="Error_FailedToCreateRandomFileForP2P" xml:space="preserve">
    <value>Failed to create a temporary file while trying to get project to project references.</value>
  </data>
  <data name="LocalsCommand_FailedToDeletePath" xml:space="preserve">
    <value>Failed to delete '{0}'.</value>
  </data>
  <data name="LocalsCommand_LocalsPartiallyCleared" xml:space="preserve">
    <value>Local resources partially cleared.</value>
  </data>
  <data name="Error_MissingSourceParameter" xml:space="preserve">
    <value>Source parameter was not specified.</value>
  </data>
  <data name="Error_UnableToLocateRestoreTarget" xml:space="preserve">
    <value>The folder '{0}' does not contain an msbuild solution or packages.config file to restore.</value>
  </data>
  <data name="Error_UnableToLocateRestoreTarget_Because" xml:space="preserve">
    <value>Failed to find an msbuild solution, packages.config, or project.json file in the folder '{0}'.</value>
    <comment>{0} is the folder that could not be accessed. The underlying failure is available in the inner exception message.</comment>
  </data>
  <data name="PushCommandTimeoutError" xml:space="preserve">
    <value>Pushing took too long. You can change the default timeout of 300 seconds by using the -Timeout &lt;seconds&gt; option with the push command.</value>
  </data>
  <data name="Error_AssemblyInformationalVersion" xml:space="preserve">
    <value>Invalid AssemblyInformationalVersion {0} on assembly {1}.</value>
  </data>
  <data name="Credentials_ForbiddenCredentials" xml:space="preserve">
    <value>The remote server indicated that the previous request was forbidden. Please provide credentials for: {0}</value>
    <comment>{0} will be replaced with the URL that needs credentials.</comment>
  </data>
  <data name="OutputNuGetVersion" xml:space="preserve">
    <value>{0} Version: {1}</value>
  </data>
  <data name="Error_MultipleTargetFrameworks" xml:space="preserve">
    <value>project.json cannot contain multiple Target Frameworks.</value>
  </data>
  <data name="Error_ProjectJsonNotAllowed" xml:space="preserve">
    <value>Invalid input '{0}'. Provide the path of an msbuild solution file instead. Support for XProj and standalone project.json files has been removed, to continue working with legacy projects use NuGet 3.5.x from https://nuget.org/downloads</value>
  </data>
  <data name="Warning_ReadingProjectsFailed" xml:space="preserve">
    <value>Error reading msbuild project information, ensure that your input solution or project file is valid. NETCore and UAP projects will be skipped, only packages.config files will be restored.</value>
  </data>
  <data name="MsbuildLoadToolSetError" xml:space="preserve">
    <value>Failed to load msbuild Toolset</value>
  </data>
  <data name="Warning_MsbuildPath" xml:space="preserve">
    <value>MsbuildPath : {0} is using, ignore MsBuildVersion: {1}. </value>
  </data>
  <data name="MSbuildFromPath" xml:space="preserve">
    <value>Using Msbuild from '{0}'.</value>
  </data>
  <data name="MsbuildPathNotExist" xml:space="preserve">
    <value>MSBuildPath : {0}  doesn't not exist.</value>
  </data>
  <data name="PackageRestoreConsentCheckBoxText" xml:space="preserve">
    <value>&amp;Allow NuGet to download missing packages</value>
  </data>
  <data name="InstallCommandUnknownDependencyVersion" xml:space="preserve">
    <value>Invalid value given for 'DependencyVersion': "{0}".</value>
    <comment>Please don't localize "DependencyVersion".</comment>
  </data>
  <data name="UnsupportedFramework" xml:space="preserve">
    <value>'{0}' is not a valid target framework.</value>
  </data>
  <data name="InstallPackageMessage" xml:space="preserve">
    <value>Installing package '{0}' to '{1}'.</value>
  </data>
  <data name="Error_ResponseFileDoesNotExist" xml:space="preserve">
    <value>Response file '{0}' does not exist</value>
  </data>
  <data name="Error_ResponseFileInvalid" xml:space="preserve">
    <value>Invalid response file, '@' does not exist</value>
  </data>
  <data name="Error_ResponseFileMaxRecursionDepth" xml:space="preserve">
    <value>No more than {0} nested response files are allowed</value>
  </data>
  <data name="Error_ResponseFileNullOrEmpty" xml:space="preserve">
    <value>Response file '{0}' cannot be empty</value>
  </data>
  <data name="Error_ResponseFileTooLarge" xml:space="preserve">
    <value>Response file '{0}' cannot be larger than {1}mb</value>
  </data>
  <data name="ConsolePasswordProvider_DisplayFile" xml:space="preserve">
    <value>Please provide password for: {0}</value>
    <comment>0 - file that requires password</comment>
  </data>
  <data name="ConsolePasswordProvider_PromptForPassword" xml:space="preserve">
    <value>Password: </value>
  </data>
  <data name="Warning_LongPath_DisabledPolicy" xml:space="preserve">
    <value>Please enbale long file path support in local group policy. Fore more details, please refer to https://aka.ms/nuget-long-path.</value>
  </data>
  <data name="Warning_LongPath_UnsupportedNetFramework" xml:space="preserve">
    <value>Please install .NET Framework 4.6.2 or above that supports long file paths. Fore more details, please refer to https://aka.ms/nuget-long-path.</value>
  </data>
  <data name="Warning_LongPath_UnsupportedOS" xml:space="preserve">
    <value>Long file path is currently only supported on Windows 10. Fore more details, please refer to https://aka.ms/nuget-long-path.</value>
  </data>
  <data name="SourcesCommandCredentialsRequiredWithAuthTypes" xml:space="preserve">
    <value>Both UserName and Password must be specified if ValidAuthenticationTypes is specified</value>
  </data>
  <data name="SourcesCommandClearingExistingAuthTypes" xml:space="preserve">
    <value>Clearing existing authentication types settings for package source '{0}'.</value>
  </data>
  <data name="Error_UnknownAction" xml:space="preserve">
    <value>The action '{0}' is not recognized.</value>
    <comment>0 - action</comment>
  </data>
<<<<<<< HEAD
  <data name="ProjectJsonPack_Deprecated" xml:space="preserve">
    <value>`project.json` pack is deprecated. Please consider migrating '{0}' to `PackageReference` and using the pack targets.</value>
    <comment>Do not localize project.json and `PackageReference` 
0 - project path (project.json file path)</comment>
  </data>
=======
>>>>>>> fac1af8e
  <data name="ListCommandDeprecatedMessage" xml:space="preserve">
    <value>list command is deprecated. Use search command instead.</value>
  </data>
</root><|MERGE_RESOLUTION|>--- conflicted
+++ resolved
@@ -6177,14 +6177,6 @@
     <value>The action '{0}' is not recognized.</value>
     <comment>0 - action</comment>
   </data>
-<<<<<<< HEAD
-  <data name="ProjectJsonPack_Deprecated" xml:space="preserve">
-    <value>`project.json` pack is deprecated. Please consider migrating '{0}' to `PackageReference` and using the pack targets.</value>
-    <comment>Do not localize project.json and `PackageReference` 
-0 - project path (project.json file path)</comment>
-  </data>
-=======
->>>>>>> fac1af8e
   <data name="ListCommandDeprecatedMessage" xml:space="preserve">
     <value>list command is deprecated. Use search command instead.</value>
   </data>
